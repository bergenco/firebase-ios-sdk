<<<<<<< HEAD
# unreleased
- [added] Added new API `FIRMessagingExtensionHelper exportDeliveryMetricsToBigQuery` that allows developers to enable notification delivery metrics to BigQuery. (#6181)
=======
# unreleased -- v.7.0.0
- [changed] Remove the deprecated FCM direct channel API and Upstream send API. (#6430)
- [changed] The `messaging:didReceiveRegistrationToken:` should be able to return a null token. Update the API parameter fcmToken to be nullable. (#5339)
- [fixed] Fixed an issue that downloading an image failed when there's no extension in the file name but MIME type is set. (#6590)
- [fixed] Fixed an issue that APNS token is not sent in token request when there's a delay of getting the APNS token from Apple. (#6553)

# 2020-09 -- v.4.7.1
- [added] InstanceID is deprecated, add macro to suppress deprecation warning. (#6585)

# 2020-09 -- v.4.7.0
- [added] Added new token APIs to get and delete the default FCM registration token asynchronously. Also added a new `Messaging.delete(completion:)` method that deletes all FCM registration tokens and checkin data. (#6313)

# 2020-08 -- v.4.6.2
- [fixed] Fixed an issue that topic doesn't work in watchOS. (#6160)
- [fixed] Improved Xcode completion of public API completion handlers in Swift. (#6278)
>>>>>>> 5b7e8570

# 2020-07 -- v4.6.1
- [changed] Remove logic that is executed for iOS 7 and below. (#5835)

# 2020-07 -- v4.6.0
- [fixed] Fix documentation warning exposed by Xcode 12. (#5876)
- [changed] Functionally neutral updated import references for dependencies. (#5824)

# 2020-06 -- v4.5.0
- [changed] Use UNNotificationRequest to schedule local notification for local timezone notification for iOS 10 and above. This should also fix the issue that '%' was not properly shown in title and body. (#5667)
- [fixed] Fixed Maltese language key for language targeting. (#5702)

# 2020-05 -- v4.4.1
- [changed] Updated NSError with a failure reason to give more details on the error. (#5511)

# 2020-04 -- v4.4.0
- [changed] Changed the location of source under FirebaseMessaging folder to fit the current repository organization. (#5476)

# 2020-04 -- v4.3.1
- [fixed] Fixed an issue that when a token is deleted, the token refresh notificaiton and delegate is not triggered. (#5338)

# 2020-02 -- v4.3.0
- [changed] Deprecated FCM direct channel messaging via `shouldEstablishDirectChannel`. Instead, use APNs for downstream message delivery. Add `content_available` key to your payload if you want to continue use legacy APIs, but we strongly recommend HTTP v1 API as it provides full APNs support. The deprecated API will be removed in Firebase 7. (#4710)
- [changed] Deprecated upstream messaging API. For realtime updates, use Cloud Firestore, Realtime Database, or other services. The deprecated API will be removed in Firebase 7. (#4710)
- [fixed] Use secure coding for Messaging's pending topics. (#3686)

# 2020-02 -- v4.2.1
- [added] Firebase Pod support for watchOS: `pod 'Firebase/Messaging'` in addition to `pod 'FirebaseMessaging'`. (#4807)
- [fixed] Fix FIRMessagingExtensionHelper crash in unit tests when `attachment == nil`. (#4689)
- [fixed] Fix FIRMessagingRmqManager crash when database is removed. This only happens when device has a corrupted database file. (#4771)

# 2020-01 -- v4.2.0
- [added] Added watchOS support for Firebase Messaging. This enables FCM push notification function on watch only app or independent watch app. (#4016)
- [added] Added a new transitive dependency on the [Firebase Installations SDK](../../FirebaseInstallations/CHANGELOG.md). The Firebase Installations SDK introduces the [Firebase Installations API](https://console.cloud.google.com/apis/library/firebaseinstallations.googleapis.com). Developers that use API-restrictions for their API-Keys may experience blocked requests (https://stackoverflow.com/questions/58495985/). A solution is available [here](../../FirebaseInstallations/API_KEY_RESTRICTIONS.md).

# 2019-12 -- v4.1.10
- [fixed] Fix component startup time. (#4137)

# 2019-11-19 -- v4.1.9
- [changed] Moved message queue delete operation to a serial queue to avoid race conditions in unit tests. (#4236)

# 2019-11-05 -- v4.1.8
- [changed] Moved reliable message queue database operation off main thread. (#4053)

# 2019-10-22 -- v4.1.7
- [fixed] Fixed IID and Messaging container instantiation timing issue. (#4030)
- [changed] Internal cleanup and remove migration logic from document folder to application folder. (#4033, #4045)

# 2019-10-08 -- v4.1.6
- [changed] Internal cleanup. (#3857)

# 2019-09-23 -- v4.1.5
- [fixed] Mute FCM deprecated warnings with Xcode 11 and min iOS >= 10. (#3857)

# 2019-09-03 -- v4.1.4
- [fixed] Fixed notification open event is not logged when scheduling a local timezone message. (#3670, #3638)
- [fixed] Fixed FirebaseApp.delete() results in unusable Messaging singleton. (#3411)

# 2019-08-20 -- v4.1.3
- [changed] Cleaned up the documents, unused macros, and folders. (#3490, #3537, #3556, #3498)
- [changed] Updated the header path to pod repo relative. (#3527)
- [fixed] Fixed singleton functionality after a FirebaseApp is deleted and recreated. (#3411)

# 2019-08-08 -- v4.1.2
- [fixed] Fixed hang when token is not available before topic subscription and unsubscription. (#3438)

# 2019-07-18 -- v4.1.1
- [fixed] Fixed Xcode 11 tvOS build issue - (#3216)

# 2019-06-18 -- v4.1.0
- [feature] Adding macOS support for Messaging. You can now send push notification to your mac app with Firebase Messaging.(#2880)

# 2019-06-04 -- v4.0.2
- [fixed] Disable data protection when opening the Rmq2PeristentStore. (#2963)

# 2019-05-21 -- v4.0.1
- [fixed] Fixed race condition checkin is deleted before writing during app start. This cleans up the corrupted checkin and fixes #2438. (#2860)
- [fixed] Separete APNS proxy methods in GULAppDelegateSwizzler so developers don't need to swizzle APNS related method unless explicitly requested, this fixes #2807. (#2835)
- [changed] Clean up code. Remove extra layer of class. (#2853)

# 2019-05-07 -- v4.0.0
- [removed] Remove deprecated `useMessagingDelegateForDirectChannel` property.(#2711) All direct channels (non-APNS) messages will be handled by `messaging:didReceiveMessage:`. Previously in iOS 9 and below, the direct channel messages are handled in `application:didReceiveRemoteNotification:fetchCompletionHandler:` and this behavior can be changed by setting `useMessagingDelegateForDirectChannel` to true. Now that all messages by default are handled in `messaging:didReceiveMessage:`. This boolean value is no longer needed. If you already have set useMessagingDelegateForDirectChannel to YES, or handle all your direct channel messages in `messaging:didReceiveMessage:`. This change should not affect you.
- [removed] Remove deprecated API to connect direct channel. (#2717) Should use `shouldEstablishDirectChannel` property instead.
- [changed] `GULAppDelegateSwizzler` is used for the app delegate swizzling. (#2683)

# 2019-04-02 -- v3.5.0
- [added] Add image support for notification. (#2644)

# 2019-03-19 -- v3.4.0
- [added] Adding community support for tvOS. (#2428)

# 2019-03-05 -- v3.3.2
- [fixed] Replaced `NSUserDefaults` with `GULUserDefaults` to avoid potential crashes. (#2443)

# 2019-02-20 -- v3.3.1
- [changed] Internal code cleanup.

# 2019-01-22 -- v3.3.0
- [changed] Use the new registerInternalLibrary API to register with FirebaseCore. (#2137)

# 2018-10-25 -- v3.2.1
- [fixed] Fixed an issue where messages failed to be delivered to the recipient's time zone. (#1946)

# 2018-10-09 -- v3.2.0
- [added] Now you can access the message ID of FIRMessagingRemoteMessage object. (#1861)
- [added] Add a new boolean value useFIRMessagingDelegateForDirectMessageDelivery if you
  want all your direct channel data messages to be delivered in
  FIRMessagingDelegate. If you don't use the new flag, for iOS 10 and above,
  direct channel data messages are delivered in
  `FIRMessagingDelegate messaging:didReceiveMessage:`; for iOS 9 and below,
  direct channel data messages are delivered in Apple's
  `AppDelegate application:didReceiveRemoteNotification:fetchCompletionHandler:`.
  So if you set the useFIRMessagingDelegateForDirectMessageDelivery to true,
  direct channel data messages are delivered in FIRMessagingDelegate across all
  iOS versions. (#1875)
- [fixed] Fix an issue that callback is not triggered when topic name is invalid. (#1880)

# 2018-08-28 -- v3.1.1
- [fixed] Ensure NSUserDefaults is persisted properly before app close. (#1646)
- [changed] Internal code cleanup. (#1666)

# 2018-07-31 -- v3.1.0
- [fixed] Added support for global Firebase data collection flag. (#1219)
- [fixed] Fixed an issue where Messaging wouldn't properly unswizzle swizzled delegate
  methods. (#1481)
- [fixed] Fixed an issue that Messaging doesn't compile inside app extension. (#1503)

# 2018-07-10 -- v3.0.3
- [fixed] Fixed an issue that client should suspend the topic requests when token is not available and resume the topic operation when the token is generated.
- [fixed] Corrected the deprecation warning when subscribing to or unsubscribing from an invalid topic. (#1397)
- [changed] Removed unused heart beat time stamp tracking.

# 2018-06-12 -- v3.0.2
- [added] Added a warning message when subscribing to topics with incorrect name formats.
- [fixed] Silenced a deprecation warning in FIRMessaging.

# 2018-05-29 -- v3.0.1
- [fixed] Clean up a few deprecation warnings.

# 2018-05-08 -- v3.0.0
- [removed] Remove deprecated delegate property `remoteMessageDelegate`, please use `delegate` instead.
- [removed] Remove deprecated method `messaging:didRefreshRegistrationToken:` defined in FIRMessagingDelegate protocol, please use `messaging:didReceiveRegistrationToken:` instead.
- [removed] Remove deprecated method `applicationReceivedRemoteMessage:` defined in FIRMessagingDelegate protocol, please use `messaging:didReceiveMessage:` instead.
- [fixed] Fix an issue that data messages were not tracked successfully.

# 2018-04-01 -- v2.2.0
- [added] Add new methods that provide completion handlers for topic subscription and unsubscription.

# 2018-02-23 -- v2.1.1
- [changed] Improve documentation on the usage of the autoInitEnabled property.

# 2018-02-06 -- v2.1.0
- [added] Added a new property autoInitEnabled to enable and disable FCM token auto generation.
- [fixed] Fixed an issue where notification delivery would fail after changing language settings.

# 2017-09-26 -- v2.0.5
- [added] Added swizzling of additional UNUserNotificationCenterDelegate method, for
  more accurate Analytics logging.
- [fixed] Fixed a swizzling issue with unimplemented UNUserNotificationCenterDelegate
  methods.

# 2017-09-26 -- v2.0.4
- [fixed] Fixed an issue where the FCM token was not associating correctly with an APNs
  device token, depending on when the APNs device token was made available.
- [fixed] Fixed an issue where FCM tokens for different Sender IDs were not associating
  correctly with an APNs device token.
- [fixed] Fixed an issue that was preventing the FCM direct channel from being
  established on the first start after 24 hours of being opened.
- [changed] Clarified a log message about method swizzling being enabled.

# 2017-09-13 -- v2.0.3
- [fixed] Moved to safer use of NSAsserts, instead of lower-level `__builtin_trap()`
  method.
- [added] Added logging of the underlying error code for an error trying to create or
  open an internal database file.

# 2017-08-25 -- v2.0.2
- [changed] Removed old logic which was saving the SDK version to NSUserDefaults.

# 2017-08-07 -- v2.0.1
- [fixed] Fixed an issue where setting `shouldEstablishDirectChannel` in a background
  thread was triggering the Main Thread Sanitizer in Xcode 9.
- [changed] Removed some old logic related to logging.
- [changed] Added some additional logging around errors while method swizzling.

# 2017-05-03 -- v2.0.0
- [feature] Introduced an improved interface for Swift 3 developers
- [added] Added new properties and methods to simplify FCM token management
- [added] Added property, APNSToken, to simplify APNs token management
- [added] Added new delegate method to be notified of FCM token refreshes
- [added] Added new property, shouldEstablishDirectChannel, to simplify connecting
  directly to FCM

# 2017-03-31 -- v1.2.3

- [fixed] Fixed an issue where custom UNNotificationCenterDelegates may not have been
  swizzled (if swizzling was enabled)
- [fixed] Fixed a issue iOS 8.0 and 8.1 devices using scheduled notifications
- [changed] Improvements to console logging

# 2017-01-31 -- v1.2.2

- [fixed] Improved topic subscription logic for more reliable subscriptions.
- [fixed] Reduced memory footprint and CPU usage when subscribing to multiple topics.
- [changed] Better documentation in the public headers.
- [changed] Switched from ProtocolBuffers2 to protobuf compiler.

# 2016-10-12 -- v1.2.1

- [changed] Better documentation on the public headers.

# 2016-09-02 -- v1.2.0

- [added] Support the UserNotifications framework introduced in iOS 10.
- [added] Add a new API, `-applicationReceivedRemoteMessage:`, to FIRMessaging. This
  allows apps to receive data messages from FCM on devices running iOS 10 and
  above.

# 2016-07-06 -- v1.1.1

- [changed] Move FIRMessaging related plists to ApplicationSupport directory.

# 2016-05-04 -- v1.1.0

- [changed] Change flag to disable swizzling to *FirebaseAppDelegateProxyEnabled*.
- [changed] `-[FIRMessaging appDidReceiveMessage:]` returns FIRMessagingMessageInfo object.
- [fixed] Minor bug fixes.

# 2016-01-25 -- v1.0.2

- [changed] Accept topic names without /topics prefix.
- [fixed] Add Swift annotations to public static accessors.

# 2016-01-25 -- v1.0.0

- [feature] New Firebase messaging API.<|MERGE_RESOLUTION|>--- conflicted
+++ resolved
@@ -1,7 +1,6 @@
-<<<<<<< HEAD
 # unreleased
 - [added] Added new API `FIRMessagingExtensionHelper exportDeliveryMetricsToBigQuery` that allows developers to enable notification delivery metrics to BigQuery. (#6181)
-=======
+
 # unreleased -- v.7.0.0
 - [changed] Remove the deprecated FCM direct channel API and Upstream send API. (#6430)
 - [changed] The `messaging:didReceiveRegistrationToken:` should be able to return a null token. Update the API parameter fcmToken to be nullable. (#5339)
@@ -17,7 +16,6 @@
 # 2020-08 -- v.4.6.2
 - [fixed] Fixed an issue that topic doesn't work in watchOS. (#6160)
 - [fixed] Improved Xcode completion of public API completion handlers in Swift. (#6278)
->>>>>>> 5b7e8570
 
 # 2020-07 -- v4.6.1
 - [changed] Remove logic that is executed for iOS 7 and below. (#5835)
