// Copyright 2020 Google LLC
//
// Licensed under the Apache License, Version 2.0 (the "License");
// you may not use this file except in compliance with the License.
// You may obtain a copy of the License at
//
//      http://www.apache.org/licenses/LICENSE-2.0
//
// Unless required by applicable law or agreed to in writing, software
// distributed under the License is distributed on an "AS IS" BASIS,
// WITHOUT WARRANTIES OR CONDITIONS OF ANY KIND, either express or implied.
// See the License for the specific language governing permissions and
// limitations under the License.

import Foundation
import FirebaseCore

/// Possible errors with model downloading.
public enum DownloadError: Error, Equatable {
  /// No model with this name found on server.
  case notFound
  /// Caller does not have necessary permissions for this operation.
  case permissionDenied
  /// Conditions not met to perform download.
  case failedPrecondition
  /// Not enough space for model on device.
  case notEnoughSpace
  /// Malformed model name.
  case invalidArgument
  /// Other errors with description.
  case internalError(description: String)
}

/// Possible errors with locating model on device.
public enum DownloadedModelError: Error, Equatable {
  /// File system error.
  case fileIOError(description: String)
  /// Model not found on device.
  case notFound
}

/// Possible ways to get a custom model.
public enum ModelDownloadType {
  /// Get local model stored on device.
  case localModel
  /// Get local model on device and update to latest model from server in the background.
  case localModelUpdateInBackground
  /// Get latest model from server.
  case latestModel
}

/// Downloader to manage custom model downloads.
public class ModelDownloader {
  /// Name of the app associated with this instance of ModelDownloader.
  private let appName: String

  /// Shared dictionary mapping app name to a specific instance of model downloader.
  // TODO: Switch to using Firebase components.
  private static var modelDownloaderDictionary: [String: ModelDownloader] = [:]

  /// Private init for downloader.
  private init(app: FirebaseApp) {
    appName = app.name
    NotificationCenter.default.addObserver(
      self,
      selector: #selector(deleteModelDownloader),
      name: Notification.Name("FIRAppDeleteNotification"),
      object: nil
    )
  }

  /// Handles app deletion notification.
  @objc private func deleteModelDownloader(notification: Notification) {
    if let userInfo = notification.userInfo,
      let appName = userInfo["FIRAppNameKey"] as? String {
      ModelDownloader.modelDownloaderDictionary.removeValue(forKey: appName)
      // TODO: Clean up user defaults
      // TODO: Clean up local instances of app
    }
  }

  /// Model downloader with default app.
  public static func modelDownloader() -> ModelDownloader {
    guard let defaultApp = FirebaseApp.app() else {
      fatalError("Default Firebase app not configured.")
    }
    return modelDownloader(app: defaultApp)
  }

  /// Model Downloader with custom app.
  public static func modelDownloader(app: FirebaseApp) -> ModelDownloader {
    if let downloader = modelDownloaderDictionary[app.name] {
      return downloader
    } else {
      let downloader = ModelDownloader(app: app)
      modelDownloaderDictionary[app.name] = downloader
      return downloader
    }
  }

<<<<<<< HEAD
=======
  /// Get model saved on device, if available.
  private func getLocalModel(modelName: String,
                             progressHandler: ((Float) -> Void)? = nil,
                             completion: @escaping (Result<CustomModel, DownloadError>) -> Void) {
    guard let modelInfo = ModelInfo(
      fromDefaults: .firebaseMLDefaults,
      name: modelName,
      appName: appName
    ),
      let path = modelInfo.path else {
//      getRemoteModel(
//        modelName: modelName,
//        app: app,
//        progressHandler: progressHandler,
//        completion: completion
//      )
      return
    }
    let model = CustomModel(
      name: modelInfo.name,
      size: modelInfo.size,
      path: path,
      hash: modelInfo.modelHash
    )
    completion(.success(model))
  }

  /// Download and get model from server.
//  private func getRemoteModel(modelName: String, app: FirebaseApp,
//                              progressHandler: ((Float) -> Void)? = nil,
//                              completion: @escaping (Result<CustomModel, DownloadError>) -> Void) {
//    let modelInfoRetriever = ModelInfoRetriever(modelName: modelName, options: options, installations: Installations, appName: appName)
//    modelInfoRetriever.downloadModelInfo { error in
//      if let downloadError = error {
//        completion(.failure(downloadError))
//      } else {
//        guard let modelInfo = modelInfoRetriever.modelInfo else {
//          completion(.failure(.internalError(description: "Error downloading model info.")))
//          return
//        }
//        guard let path = modelInfo.path else {
//          let downloadTask = ModelDownloadTask(
//            app: app,
//            modelInfo: modelInfo,
//            progressHandler: progressHandler,
//            completion: completion
//          )
//          downloadTask.resumeModelDownload()
//          return
//        }
//        let model = CustomModel(
//          name: modelInfo.name,
//          size: modelInfo.size,
//          path: path,
//          hash: modelInfo.modelHash
//        )
//        completion(.success(model))
//      }
//    }
//  }

>>>>>>> 46f85e0a
  /// Downloads a custom model to device or gets a custom model already on device, w/ optional handler for progress.
  public func getModel(name modelName: String, downloadType: ModelDownloadType,
                       conditions: ModelDownloadConditions,
                       progressHandler: ((Float) -> Void)? = nil,
                       completion: @escaping (Result<CustomModel, DownloadError>) -> Void) {
    // TODO: Model download
    switch downloadType {
    case .localModel: getLocalModel(
      modelName: modelName,
      progressHandler: progressHandler,
      completion: completion
    )

    case .localModelUpdateInBackground: break

    case .latestModel: break
//      getRemoteModel(
//      modelName: modelName,
//      app: app,
//      progressHandler: progressHandler,
//      completion: completion
//    )
    }

    let modelSize = Int()
    let modelPath = String()
    let modelHash = String()

    let customModel = CustomModel(
      name: modelName,
      size: modelSize,
      path: modelPath,
      hash: modelHash
    )
    completion(.success(customModel))
    completion(.failure(.notFound))
  }

  /// Gets all downloaded models.
  public func listDownloadedModels(completion: @escaping (Result<Set<CustomModel>,
    DownloadedModelError>) -> Void) {
    let customModels = Set<CustomModel>()
    // TODO: List downloaded models
    completion(.success(customModels))
    completion(.failure(.notFound))
  }

  /// Deletes a custom model from device.
  public func deleteDownloadedModel(name modelName: String,
                                    completion: @escaping (Result<Void, DownloadedModelError>)
                                      -> Void) {
    // TODO: Delete previously downloaded model
    completion(.success(()))
    completion(.failure(.notFound))
  }
}<|MERGE_RESOLUTION|>--- conflicted
+++ resolved
@@ -98,8 +98,6 @@
     }
   }
 
-<<<<<<< HEAD
-=======
   /// Get model saved on device, if available.
   private func getLocalModel(modelName: String,
                              progressHandler: ((Float) -> Void)? = nil,
@@ -161,7 +159,6 @@
 //    }
 //  }
 
->>>>>>> 46f85e0a
   /// Downloads a custom model to device or gets a custom model already on device, w/ optional handler for progress.
   public func getModel(name modelName: String, downloadType: ModelDownloadType,
                        conditions: ModelDownloadConditions,
