// Copyright 2020 Google LLC
//
// Licensed under the Apache License, Version 2.0 (the "License");
// you may not use this file except in compliance with the License.
// You may obtain a copy of the License at
//
//      http://www.apache.org/licenses/LICENSE-2.0
//
// Unless required by applicable law or agreed to in writing, software
// distributed under the License is distributed on an "AS IS" BASIS,
// WITHOUT WARRANTIES OR CONDITIONS OF ANY KIND, either express or implied.
// See the License for the specific language governing permissions and
// limitations under the License.

import XCTest
@testable import FirebaseCore
@testable import FirebaseInstallations
@testable import FirebaseMLModelDownloader

extension UserDefaults {
  /// For testing: returns a new cleared instance of user defaults.
  static func getTestInstance(cleared: Bool = true) -> UserDefaults {
    let suiteName = "com.google.firebase.ml.test"
    // TODO: reconsider force unwrapping
    let defaults = UserDefaults(suiteName: suiteName)!
    if cleared {
      defaults.removePersistentDomain(forName: suiteName)
    }
    return defaults
  }
}

final class ModelDownloaderIntegrationTests: XCTestCase {
  override class func setUp() {
    super.setUp()
    let bundle = Bundle(for: self)
    if let plistPath = bundle.path(forResource: "GoogleService-Info", ofType: "plist"),
      let options = FirebaseOptions(contentsOfFile: plistPath) {
      FirebaseApp.configure(options: options)
    } else {
      XCTFail("Could not locate GoogleService-Info.plist.")
    }
  }

<<<<<<< HEAD
=======
  /// Test to retrieve FIS token - makes an actual network call.
  func testGetAuthToken() {
    guard let testApp = FirebaseApp.app() else {
      XCTFail("Default app was not configured.")
      return
    }
    let testModelName = "image-classification"
    let modelInfoRetriever = ModelInfoRetriever(
      modelName: testModelName,
      options: testApp.options,
      installations: Installations.installations(app: testApp)
    )
    let expectation = self.expectation(description: "Wait for FIS auth token.")
    modelInfoRetriever.getAuthToken(completion: { result in
      switch result {
      case let .success(token):
        XCTAssertNotNil(token)
      case let .failure(error):
        XCTFail(error.localizedDescription)
      }
      expectation.fulfill()

    })
    waitForExpectations(timeout: 5, handler: nil)
  }

>>>>>>> 68ca72b4
  /// Test to download model info - makes an actual network call.
  func testDownloadModelInfo() {
    guard let testApp = FirebaseApp.app() else {
      XCTFail("Default app was not configured.")
      return
    }
    let testModelName = "pose-detection"
    let modelInfoRetriever = ModelInfoRetriever(
      modelName: testModelName,
      options: testApp.options,
      installations: Installations.installations(app: testApp)
    )
    let downloadExpectation = expectation(description: "Wait for model info to download.")
    modelInfoRetriever.downloadModelInfo(completion: { error in
      XCTAssertNil(error)
      guard let modelInfo = modelInfoRetriever.modelInfo else {
        XCTFail("Empty model info.")
        return
      }
      XCTAssertNotNil(modelInfo.modelHash)
      XCTAssertGreaterThan(modelInfo.size, 0)
      downloadExpectation.fulfill()
    })

    waitForExpectations(timeout: 5, handler: nil)

    let retrieveExpectation = expectation(description: "Wait for model info to be retrieved.")
    modelInfoRetriever.downloadModelInfo(completion: { error in
      XCTAssertNil(error)
      guard let modelInfo = modelInfoRetriever.modelInfo else {
        XCTFail("Empty model info.")
        return
      }
      XCTAssertNotNil(modelInfo.downloadURL)
      XCTAssertNotEqual(modelInfo.modelHash, "")
      XCTAssertGreaterThan(modelInfo.size, 0)
      retrieveExpectation.fulfill()
    })

    waitForExpectations(timeout: 500, handler: nil)
  }

  /// Test to download model file - makes an actual network call.
  func testResumeModelDownload() throws {
    let testApp = FirebaseApp.app()!
    let functionName = #function.dropLast(2)
    let testModelName = "\(functionName)-test-model"
<<<<<<< HEAD

=======
    let modelInfoRetriever = ModelInfoRetriever(
      modelName: testModelName,
      options: testApp.options,
      installations: Installations.installations(app: testApp)
    )
>>>>>>> 68ca72b4
    let urlString =
      "https://tfhub.dev/tensorflow/lite-model/ssd_mobilenet_v1/1/metadata/1?lite-format=tflite"
    let url = URL(string: urlString)!

    let modelInfo = ModelInfo(
      name: testModelName,
      downloadURL: url,
      modelHash: "mock-valid-hash",
      size: 10,
      app: testApp
    )

    let expectation = self.expectation(description: "Wait for model to download.")
    let modelDownloadManager = ModelDownloadTask(
<<<<<<< HEAD
      app: testApp,
      modelInfo: modelInfo,
=======
      modelInfo: modelInfoRetriever.modelInfo!, appName: testApp.name,
>>>>>>> 68ca72b4
      progressHandler: { progress in
        XCTAssertNotNil(progress)
      }
    ) { result in
      switch result {
      case let .success(model):
        guard let modelPath = URL(string: model.path) else {
          XCTFail("Invalid or empty model path.")
          return
        }
        XCTAssertTrue(ModelFileManager.isFileReachable(at: modelPath))
      case let .failure(error):
        XCTFail("Error: \(error)")
      }
      expectation.fulfill()
    }

    modelDownloadManager.resumeModelDownload()
    waitForExpectations(timeout: 5, handler: nil)
    XCTAssertEqual(modelDownloadManager.downloadStatus, .completed)
  }
}<|MERGE_RESOLUTION|>--- conflicted
+++ resolved
@@ -42,35 +42,6 @@
     }
   }
 
-<<<<<<< HEAD
-=======
-  /// Test to retrieve FIS token - makes an actual network call.
-  func testGetAuthToken() {
-    guard let testApp = FirebaseApp.app() else {
-      XCTFail("Default app was not configured.")
-      return
-    }
-    let testModelName = "image-classification"
-    let modelInfoRetriever = ModelInfoRetriever(
-      modelName: testModelName,
-      options: testApp.options,
-      installations: Installations.installations(app: testApp)
-    )
-    let expectation = self.expectation(description: "Wait for FIS auth token.")
-    modelInfoRetriever.getAuthToken(completion: { result in
-      switch result {
-      case let .success(token):
-        XCTAssertNotNil(token)
-      case let .failure(error):
-        XCTFail(error.localizedDescription)
-      }
-      expectation.fulfill()
-
-    })
-    waitForExpectations(timeout: 5, handler: nil)
-  }
-
->>>>>>> 68ca72b4
   /// Test to download model info - makes an actual network call.
   func testDownloadModelInfo() {
     guard let testApp = FirebaseApp.app() else {
@@ -81,7 +52,8 @@
     let modelInfoRetriever = ModelInfoRetriever(
       modelName: testModelName,
       options: testApp.options,
-      installations: Installations.installations(app: testApp)
+      installations: Installations.installations(app: testApp),
+      appName: testApp.name
     )
     let downloadExpectation = expectation(description: "Wait for model info to download.")
     modelInfoRetriever.downloadModelInfo(completion: { error in
@@ -118,15 +90,7 @@
     let testApp = FirebaseApp.app()!
     let functionName = #function.dropLast(2)
     let testModelName = "\(functionName)-test-model"
-<<<<<<< HEAD
 
-=======
-    let modelInfoRetriever = ModelInfoRetriever(
-      modelName: testModelName,
-      options: testApp.options,
-      installations: Installations.installations(app: testApp)
-    )
->>>>>>> 68ca72b4
     let urlString =
       "https://tfhub.dev/tensorflow/lite-model/ssd_mobilenet_v1/1/metadata/1?lite-format=tflite"
     let url = URL(string: urlString)!
@@ -135,18 +99,13 @@
       name: testModelName,
       downloadURL: url,
       modelHash: "mock-valid-hash",
-      size: 10,
-      app: testApp
+      size: 10
     )
 
     let expectation = self.expectation(description: "Wait for model to download.")
     let modelDownloadManager = ModelDownloadTask(
-<<<<<<< HEAD
-      app: testApp,
       modelInfo: modelInfo,
-=======
-      modelInfo: modelInfoRetriever.modelInfo!, appName: testApp.name,
->>>>>>> 68ca72b4
+      appName: testApp.name,
       progressHandler: { progress in
         XCTAssertNotNil(progress)
       }
