<<<<<<< HEAD
# unreleased
- [added] Added new API `FIRMessagingExtensionHelper exportDeliveryMetricsToBigQuery` that allows developers to enable notification delivery metrics to BigQuery. (#6181)

# unreleased -- v.7.0.0
=======
# 2021-02 -- v7.6.0
- [fixed] Fixed build warnings introduced with Xcode 12.5. (#7433)

# 2020-11 -- v7.1.0
- [fixed] Fixed completion handler issue in `application(_:didReceiveRemoteNotification:fetchCompletionHandler:)` method. (#6863)

# 2020-10 -- v7.0.0
>>>>>>> 796b8dc2
- [changed] Remove the deprecated FCM direct channel API and Upstream send API. (#6430)
- [changed] The `messaging:didReceiveRegistrationToken:` should be able to return a null token. Update the API parameter fcmToken to be nullable. (#5339)
- [fixed] Fixed an issue that downloading an image failed when there's no extension in the file name but MIME type is set. (#6590)

# 2020-09 -- v.4.7.1
- [added] InstanceID is deprecated, add macro to suppress deprecation warning. (#6585)

# 2020-09 -- v.4.7.0
- [added] Added new token APIs to get and delete the default FCM registration token asynchronously. Also added a new `Messaging.delete(completion:)` method that deletes all FCM registration tokens and checkin data. (#6313)

# 2020-08 -- v.4.6.2
- [fixed] Fixed an issue that topic doesn't work in watchOS. (#6160)
- [fixed] Improved Xcode completion of public API completion handlers in Swift. (#6278)

# 2020-07 -- v4.6.1
- [changed] Remove logic that is executed for iOS 7 and below. (#5835)

# 2020-07 -- v4.6.0
- [fixed] Fix documentation warning exposed by Xcode 12. (#5876)
- [changed] Functionally neutral updated import references for dependencies. (#5824)

# 2020-06 -- v4.5.0
- [changed] Use UNNotificationRequest to schedule local notification for local timezone notification for iOS 10 and above. This should also fix the issue that '%' was not properly shown in title and body. (#5667)
- [fixed] Fixed Maltese language key for language targeting. (#5702)

# 2020-05 -- v4.4.1
- [changed] Updated NSError with a failure reason to give more details on the error. (#5511)

# 2020-04 -- v4.4.0
- [changed] Changed the location of source under FirebaseMessaging folder to fit the current repository organization. (#5476)

# 2020-04 -- v4.3.1
- [fixed] Fixed an issue that when a token is deleted, the token refresh notificaiton and delegate is not triggered. (#5338)

# 2020-02 -- v4.3.0
- [changed] Deprecated FCM direct channel messaging via `shouldEstablishDirectChannel`. Instead, use APNs for downstream message delivery. Add `content_available` key to your payload if you want to continue use legacy APIs, but we strongly recommend HTTP v1 API as it provides full APNs support. The deprecated API will be removed in Firebase 7. (#4710)
- [changed] Deprecated upstream messaging API. For realtime updates, use Cloud Firestore, Realtime Database, or other services. The deprecated API will be removed in Firebase 7. (#4710)
- [fixed] Use secure coding for Messaging's pending topics. (#3686)

# 2020-02 -- v4.2.1
- [added] Firebase Pod support for watchOS: `pod 'Firebase/Messaging'` in addition to `pod 'FirebaseMessaging'`. (#4807)
- [fixed] Fix FIRMessagingExtensionHelper crash in unit tests when `attachment == nil`. (#4689)
- [fixed] Fix FIRMessagingRmqManager crash when database is removed. This only happens when device has a corrupted database file. (#4771)

# 2020-01 -- v4.2.0
- [added] Added watchOS support for Firebase Messaging. This enables FCM push notification function on watch only app or independent watch app. (#4016)
- [added] Added a new transitive dependency on the [Firebase Installations SDK](../../FirebaseInstallations/CHANGELOG.md). The Firebase Installations SDK introduces the [Firebase Installations API](https://console.cloud.google.com/apis/library/firebaseinstallations.googleapis.com). Developers that use API-restrictions for their API-Keys may experience blocked requests (https://stackoverflow.com/questions/58495985/). A solution is available [here](../../FirebaseInstallations/API_KEY_RESTRICTIONS.md).

# 2019-12 -- v4.1.10
- [fixed] Fix component startup time. (#4137)

# 2019-11-19 -- v4.1.9
- [changed] Moved message queue delete operation to a serial queue to avoid race conditions in unit tests. (#4236)

# 2019-11-05 -- v4.1.8
- [changed] Moved reliable message queue database operation off main thread. (#4053)

# 2019-10-22 -- v4.1.7
- [fixed] Fixed IID and Messaging container instantiation timing issue. (#4030)
- [changed] Internal cleanup and remove migration logic from document folder to application folder. (#4033, #4045)

# 2019-10-08 -- v4.1.6
- [changed] Internal cleanup. (#3857)

# 2019-09-23 -- v4.1.5
- [fixed] Mute FCM deprecated warnings with Xcode 11 and min iOS >= 10. (#3857)

# 2019-09-03 -- v4.1.4
- [fixed] Fixed notification open event is not logged when scheduling a local timezone message. (#3670, #3638)
- [fixed] Fixed FirebaseApp.delete() results in unusable Messaging singleton. (#3411)

# 2019-08-20 -- v4.1.3
- [changed] Cleaned up the documents, unused macros, and folders. (#3490, #3537, #3556, #3498)
- [changed] Updated the header path to pod repo relative. (#3527)
- [fixed] Fixed singleton functionality after a FirebaseApp is deleted and recreated. (#3411)

# 2019-08-08 -- v4.1.2
- [fixed] Fixed hang when token is not available before topic subscription and unsubscription. (#3438)

# 2019-07-18 -- v4.1.1
- [fixed] Fixed Xcode 11 tvOS build issue - (#3216)

# 2019-06-18 -- v4.1.0
- [feature] Adding macOS support for Messaging. You can now send push notification to your mac app with Firebase Messaging.(#2880)

# 2019-06-04 -- v4.0.2
- [fixed] Disable data protection when opening the Rmq2PeristentStore. (#2963)

# 2019-05-21 -- v4.0.1
- [fixed] Fixed race condition checkin is deleted before writing during app start. This cleans up the corrupted checkin and fixes #2438. (#2860)
- [fixed] Separete APNS proxy methods in GULAppDelegateSwizzler so developers don't need to swizzle APNS related method unless explicitly requested, this fixes #2807. (#2835)
- [changed] Clean up code. Remove extra layer of class. (#2853)

# 2019-05-07 -- v4.0.0
- [removed] Remove deprecated `useMessagingDelegateForDirectChannel` property.(#2711) All direct channels (non-APNS) messages will be handled by `messaging:didReceiveMessage:`. Previously in iOS 9 and below, the direct channel messages are handled in `application:didReceiveRemoteNotification:fetchCompletionHandler:` and this behavior can be changed by setting `useMessagingDelegateForDirectChannel` to true. Now that all messages by default are handled in `messaging:didReceiveMessage:`. This boolean value is no longer needed. If you already have set useMessagingDelegateForDirectChannel to YES, or handle all your direct channel messages in `messaging:didReceiveMessage:`. This change should not affect you.
- [removed] Remove deprecated API to connect direct channel. (#2717) Should use `shouldEstablishDirectChannel` property instead.
- [changed] `GULAppDelegateSwizzler` is used for the app delegate swizzling. (#2683)

# 2019-04-02 -- v3.5.0
- [added] Add image support for notification. (#2644)

# 2019-03-19 -- v3.4.0
- [added] Adding community support for tvOS. (#2428)

# 2019-03-05 -- v3.3.2
- [fixed] Replaced `NSUserDefaults` with `GULUserDefaults` to avoid potential crashes. (#2443)

# 2019-02-20 -- v3.3.1
- [changed] Internal code cleanup.

# 2019-01-22 -- v3.3.0
- [changed] Use the new registerInternalLibrary API to register with FirebaseCore. (#2137)

# 2018-10-25 -- v3.2.1
- [fixed] Fixed an issue where messages failed to be delivered to the recipient's time zone. (#1946)

# 2018-10-09 -- v3.2.0
- [added] Now you can access the message ID of FIRMessagingRemoteMessage object. (#1861)
- [added] Add a new boolean value useFIRMessagingDelegateForDirectMessageDelivery if you
  want all your direct channel data messages to be delivered in
  FIRMessagingDelegate. If you don't use the new flag, for iOS 10 and above,
  direct channel data messages are delivered in
  `FIRMessagingDelegate messaging:didReceiveMessage:`; for iOS 9 and below,
  direct channel data messages are delivered in Apple's
  `AppDelegate application:didReceiveRemoteNotification:fetchCompletionHandler:`.
  So if you set the useFIRMessagingDelegateForDirectMessageDelivery to true,
  direct channel data messages are delivered in FIRMessagingDelegate across all
  iOS versions. (#1875)
- [fixed] Fix an issue that callback is not triggered when topic name is invalid. (#1880)

# 2018-08-28 -- v3.1.1
- [fixed] Ensure NSUserDefaults is persisted properly before app close. (#1646)
- [changed] Internal code cleanup. (#1666)

# 2018-07-31 -- v3.1.0
- [fixed] Added support for global Firebase data collection flag. (#1219)
- [fixed] Fixed an issue where Messaging wouldn't properly unswizzle swizzled delegate
  methods. (#1481)
- [fixed] Fixed an issue that Messaging doesn't compile inside app extension. (#1503)

# 2018-07-10 -- v3.0.3
- [fixed] Fixed an issue that client should suspend the topic requests when token is not available and resume the topic operation when the token is generated.
- [fixed] Corrected the deprecation warning when subscribing to or unsubscribing from an invalid topic. (#1397)
- [changed] Removed unused heart beat time stamp tracking.

# 2018-06-12 -- v3.0.2
- [added] Added a warning message when subscribing to topics with incorrect name formats.
- [fixed] Silenced a deprecation warning in FIRMessaging.

# 2018-05-29 -- v3.0.1
- [fixed] Clean up a few deprecation warnings.

# 2018-05-08 -- v3.0.0
- [removed] Remove deprecated delegate property `remoteMessageDelegate`, please use `delegate` instead.
- [removed] Remove deprecated method `messaging:didRefreshRegistrationToken:` defined in FIRMessagingDelegate protocol, please use `messaging:didReceiveRegistrationToken:` instead.
- [removed] Remove deprecated method `applicationReceivedRemoteMessage:` defined in FIRMessagingDelegate protocol, please use `messaging:didReceiveMessage:` instead.
- [fixed] Fix an issue that data messages were not tracked successfully.

# 2018-04-01 -- v2.2.0
- [added] Add new methods that provide completion handlers for topic subscription and unsubscription.

# 2018-02-23 -- v2.1.1
- [changed] Improve documentation on the usage of the autoInitEnabled property.

# 2018-02-06 -- v2.1.0
- [added] Added a new property autoInitEnabled to enable and disable FCM token auto generation.
- [fixed] Fixed an issue where notification delivery would fail after changing language settings.

# 2017-09-26 -- v2.0.5
- [added] Added swizzling of additional UNUserNotificationCenterDelegate method, for
  more accurate Analytics logging.
- [fixed] Fixed a swizzling issue with unimplemented UNUserNotificationCenterDelegate
  methods.

# 2017-09-26 -- v2.0.4
- [fixed] Fixed an issue where the FCM token was not associating correctly with an APNs
  device token, depending on when the APNs device token was made available.
- [fixed] Fixed an issue where FCM tokens for different Sender IDs were not associating
  correctly with an APNs device token.
- [fixed] Fixed an issue that was preventing the FCM direct channel from being
  established on the first start after 24 hours of being opened.
- [changed] Clarified a log message about method swizzling being enabled.

# 2017-09-13 -- v2.0.3
- [fixed] Moved to safer use of NSAsserts, instead of lower-level `__builtin_trap()`
  method.
- [added] Added logging of the underlying error code for an error trying to create or
  open an internal database file.

# 2017-08-25 -- v2.0.2
- [changed] Removed old logic which was saving the SDK version to NSUserDefaults.

# 2017-08-07 -- v2.0.1
- [fixed] Fixed an issue where setting `shouldEstablishDirectChannel` in a background
  thread was triggering the Main Thread Sanitizer in Xcode 9.
- [changed] Removed some old logic related to logging.
- [changed] Added some additional logging around errors while method swizzling.

# 2017-05-03 -- v2.0.0
- [feature] Introduced an improved interface for Swift 3 developers
- [added] Added new properties and methods to simplify FCM token management
- [added] Added property, APNSToken, to simplify APNs token management
- [added] Added new delegate method to be notified of FCM token refreshes
- [added] Added new property, shouldEstablishDirectChannel, to simplify connecting
  directly to FCM

# 2017-03-31 -- v1.2.3

- [fixed] Fixed an issue where custom UNNotificationCenterDelegates may not have been
  swizzled (if swizzling was enabled)
- [fixed] Fixed a issue iOS 8.0 and 8.1 devices using scheduled notifications
- [changed] Improvements to console logging

# 2017-01-31 -- v1.2.2

- [fixed] Improved topic subscription logic for more reliable subscriptions.
- [fixed] Reduced memory footprint and CPU usage when subscribing to multiple topics.
- [changed] Better documentation in the public headers.
- [changed] Switched from ProtocolBuffers2 to protobuf compiler.

# 2016-10-12 -- v1.2.1

- [changed] Better documentation on the public headers.

# 2016-09-02 -- v1.2.0

- [added] Support the UserNotifications framework introduced in iOS 10.
- [added] Add a new API, `-applicationReceivedRemoteMessage:`, to FIRMessaging. This
  allows apps to receive data messages from FCM on devices running iOS 10 and
  above.

# 2016-07-06 -- v1.1.1

- [changed] Move FIRMessaging related plists to ApplicationSupport directory.

# 2016-05-04 -- v1.1.0

- [changed] Change flag to disable swizzling to *FirebaseAppDelegateProxyEnabled*.
- [changed] `-[FIRMessaging appDidReceiveMessage:]` returns FIRMessagingMessageInfo object.
- [fixed] Minor bug fixes.

# 2016-01-25 -- v1.0.2

- [changed] Accept topic names without /topics prefix.
- [fixed] Add Swift annotations to public static accessors.

# 2016-01-25 -- v1.0.0

- [feature] New Firebase messaging API.<|MERGE_RESOLUTION|>--- conflicted
+++ resolved
@@ -1,9 +1,6 @@
-<<<<<<< HEAD
 # unreleased
 - [added] Added new API `FIRMessagingExtensionHelper exportDeliveryMetricsToBigQuery` that allows developers to enable notification delivery metrics to BigQuery. (#6181)
 
-# unreleased -- v.7.0.0
-=======
 # 2021-02 -- v7.6.0
 - [fixed] Fixed build warnings introduced with Xcode 12.5. (#7433)
 
@@ -11,7 +8,6 @@
 - [fixed] Fixed completion handler issue in `application(_:didReceiveRemoteNotification:fetchCompletionHandler:)` method. (#6863)
 
 # 2020-10 -- v7.0.0
->>>>>>> 796b8dc2
 - [changed] Remove the deprecated FCM direct channel API and Upstream send API. (#6430)
 - [changed] The `messaging:didReceiveRegistrationToken:` should be able to return a null token. Update the API parameter fcmToken to be nullable. (#5339)
 - [fixed] Fixed an issue that downloading an image failed when there's no extension in the file name but MIME type is set. (#6590)
