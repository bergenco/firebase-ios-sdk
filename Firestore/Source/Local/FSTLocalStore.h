--- conflicted
+++ resolved
@@ -156,12 +156,8 @@
  *
  * LocalDocuments are re-calculated if there are remaining mutations in the queue.
  */
-<<<<<<< HEAD
-- (firebase::firestore::model::MaybeDocumentMap)applyRemoteEvent:(FSTRemoteEvent *)remoteEvent;
-=======
 - (firebase::firestore::model::MaybeDocumentMap)applyRemoteEvent:
     (const firebase::firestore::remote::RemoteEvent &)remoteEvent;
->>>>>>> 6df99be0
 
 /**
  * Returns the keys of the documents that are associated with the given targetID in the remote
