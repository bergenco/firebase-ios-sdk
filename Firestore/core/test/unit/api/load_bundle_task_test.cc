--- conflicted
+++ resolved
@@ -129,61 +129,11 @@
   EXPECT_EQ(1, queue.pop());
 }
 
-<<<<<<< HEAD
-TEST(LoadBundleTaskTest, ErrorObserveTriggers) {
+TEST(LoadBundleTaskTest, SetErrorTriggersObservers) {
   util::Status status(firestore::Error::kErrorDataLoss, "error message");
   LoadBundleTaskProgress error_progress(0, 0, 0, 0, LoadBundleTaskState::Error,
                                         status);
   LoadBundleTask task(CreateUserQueue());
-  BlockingQueue<int> queue;
-
-  auto handle1 = task.ObserveState(LoadBundleTaskState::Error,
-                                   [&](LoadBundleTaskProgress p) {
-                                     EXPECT_EQ(p, error_progress);
-                                     queue.push(1);
-                                   });
-  auto handle2 = task.ObserveState(LoadBundleTaskState::Error,
-                                   [&](LoadBundleTaskProgress p) {
-                                     EXPECT_EQ(p, error_progress);
-                                     (void)p;
-                                     queue.push(2);
-                                   });
-  auto handle3 = task.ObserveState(LoadBundleTaskState::Error,
-                                   [&](LoadBundleTaskProgress p) {
-                                     EXPECT_EQ(p, error_progress);
-                                     queue.push(3);
-                                   });
-
-  task.SetError(status);
-
-  EXPECT_EQ(1, queue.pop());
-  EXPECT_EQ(2, queue.pop());
-  EXPECT_EQ(3, queue.pop());
-}
-
-TEST(LoadBundleTaskTest, RemovesObserverByState) {
-  LoadBundleTask task(CreateUserQueue());
-  util::Status error_status(Error::kErrorDataLoss, "error message");
-
-  auto handle1 = task.ObserveState(LoadBundleTaskState::Error,
-                                   [&](LoadBundleTaskProgress p) {
-                                     (void)p;
-                                     FAIL() << "Removed observer is called.";
-                                   });
-  task.RemoveObservers(LoadBundleTaskState::Error);
-  task.SetError(error_status);
-
-  BlockingQueue<int> queue;
-  LoadBundleTaskProgress error_progress(0, 0, 0, 0, LoadBundleTaskState::Error,
-                                        error_status);
-  auto handle2 = task.ObserveState(LoadBundleTaskState::Error,
-                                   [&](LoadBundleTaskProgress p) {
-                                     EXPECT_EQ(p, error_progress);
-                                     queue.push(1);
-                                   });
-=======
-TEST_F(LoadBundleTaskTest, SetErrorTriggersObserves) {
-  auto error_progress = ErrorProgress();
   BlockingQueue<LoadBundleTaskProgress> queue;
 
   task.ObserveState([&](LoadBundleTaskProgress p) {
@@ -194,9 +144,8 @@
     EXPECT_EQ(p, error_progress);
     queue.push(p);
   });
->>>>>>> 3769f81b
-
-  task.SetError(error_status);
+
+  task.SetError(status);
 
   EXPECT_EQ(error_progress, queue.pop());
   EXPECT_EQ(error_progress, queue.pop());
@@ -341,12 +290,8 @@
   util::Status error_status(Error::kErrorDataLoss, "error message");
   task.SetError(error_status);
   auto expected = Progress(2, 5);
-<<<<<<< HEAD
-  expected.set_state(LoadBundleTaskState::Error);
+  expected.set_state(LoadBundleTaskState::kError);
   expected.set_error_status(error_status);
-=======
-  expected.set_state(LoadBundleTaskState::kError);
->>>>>>> 3769f81b
   EXPECT_EQ(expected, queue.pop());
 
   EXPECT_TRUE(queue.empty());
@@ -356,16 +301,12 @@
   BlockingQueue<LoadBundleTaskProgress> queue;
   task.ObserveState([&](LoadBundleTaskProgress p) { queue.push(p); });
 
-<<<<<<< HEAD
   util::Status error_status(Error::kErrorDataLoss, "error message");
   task.SetError(error_status);
   auto expected = LoadBundleTaskProgress();
-  expected.set_state(LoadBundleTaskState::Error);
+  expected.set_state(LoadBundleTaskState::kError);
   expected.set_error_status(error_status);
   EXPECT_EQ(expected, queue.pop());
-=======
-  task.SetError();
->>>>>>> 3769f81b
 
   EXPECT_EQ(ErrorProgress(), queue.pop());
   EXPECT_TRUE(queue.empty());
@@ -373,19 +314,12 @@
 
 TEST_F(LoadBundleTaskTest, NoObserversAlsoWork) {
   // No way to observe, simple checking no crashing happens.
-<<<<<<< HEAD
-  task.UpdateProgress(InitialProgress());
-  task.UpdateProgress(Progress(2, 5));
-  task.SetSuccess(SuccessProgress());
-  task.SetError(util::Status(Error::kErrorDataLoss, "error message"));
-=======
   EXPECT_NO_FATAL_FAILURE({
     task.UpdateProgress(InitialProgress());
     task.UpdateProgress(Progress(2, 5));
     task.SetSuccess(SuccessProgress());
-    task.SetError();
-  });
->>>>>>> 3769f81b
+    task.SetError(util::Status(Error::kErrorDataLoss, "error message"));
+  });
 }
 
 }  // namespace
