/*
 * Copyright 2017 Google
 *
 * Licensed under the Apache License, Version 2.0 (the "License");
 * you may not use this file except in compliance with the License.
 * You may obtain a copy of the License at
 *
 *      http://www.apache.org/licenses/LICENSE-2.0
 *
 * Unless required by applicable law or agreed to in writing, software
 * distributed under the License is distributed on an "AS IS" BASIS,
 * WITHOUT WARRANTIES OR CONDITIONS OF ANY KIND, either express or implied.
 * See the License for the specific language governing permissions and
 * limitations under the License.
 */

#import "Firestore/Source/Model/FSTMutationBatch.h"

#include <algorithm>
#include <utility>

#import "FIRTimestamp.h"

#import "Firestore/Source/Model/FSTDocument.h"
#import "Firestore/Source/Model/FSTMutation.h"

#include "Firestore/core/src/firebase/firestore/util/hard_assert.h"
#include "Firestore/core/src/firebase/firestore/util/hashing.h"

using firebase::firestore::model::BatchId;
using firebase::firestore::model::DocumentKey;
using firebase::firestore::model::DocumentKeyHash;
using firebase::firestore::model::DocumentKeySet;
using firebase::firestore::model::DocumentVersionMap;
using firebase::firestore::model::SnapshotVersion;
using firebase::firestore::util::Hash;

NS_ASSUME_NONNULL_BEGIN

@implementation FSTMutationBatch {
  std::vector<FSTMutation *> _mutations;
}

- (instancetype)initWithBatchID:(BatchId)batchID
                 localWriteTime:(FIRTimestamp *)localWriteTime
                      mutations:(std::vector<FSTMutation *> &&)mutations {
  HARD_ASSERT(!mutations.empty(), "Cannot create an empty mutation batch");
  self = [super init];
  if (self) {
    _batchID = batchID;
    _localWriteTime = localWriteTime;
    _mutations = std::move(mutations);
  }
  return self;
}

- (const std::vector<FSTMutation *> &)mutations {
  return _mutations;
}

- (BOOL)isEqual:(id)other {
  if (self == other) {
    return YES;
  } else if (![other isKindOfClass:[FSTMutationBatch class]]) {
    return NO;
  }

  FSTMutationBatch *otherBatch = (FSTMutationBatch *)other;
  return self.batchID == otherBatch.batchID &&
         [self.localWriteTime isEqual:otherBatch.localWriteTime] &&
         std::equal(_mutations.begin(), _mutations.end(), otherBatch.mutations.begin(),
                    [](FSTMutation *lhs, FSTMutation *rhs) { return [lhs isEqual:rhs]; });
}

- (NSUInteger)hash {
  NSUInteger result = (NSUInteger)self.batchID;
  result = result * 31 + self.localWriteTime.hash;
  for (FSTMutation *mutation : _mutations) {
    result = result * 31 + [mutation hash];
  }
  return result;
}

- (NSString *)description {
  // TODO(varconst): quick-and-dirty-way to create a readable description.
  NSMutableArray *mutationsCopy = [NSMutableArray array];
  for (FSTMutation *mutation : _mutations) {
    [mutationsCopy addObject:mutation];
  }
  return [NSString stringWithFormat:@"<FSTMutationBatch: id=%d, localWriteTime=%@, mutations=%@>",
                                    self.batchID, self.localWriteTime, mutationsCopy];
}

- (FSTMaybeDocument *_Nullable)applyToRemoteDocument:(FSTMaybeDocument *_Nullable)maybeDoc
                                         documentKey:(const DocumentKey &)documentKey
                                 mutationBatchResult:
                                     (FSTMutationBatchResult *_Nullable)mutationBatchResult {
  HARD_ASSERT(!maybeDoc || maybeDoc.key == documentKey,
              "applyTo: key %s doesn't match maybeDoc key %s", documentKey.ToString(),
              maybeDoc.key.ToString());

<<<<<<< HEAD
  HARD_ASSERT(mutationBatchResult.mutationResults.count == _mutations.size(),
              "Mismatch between mutations length (%s) and results length (%s)", _mutations.size(),
              mutationBatchResult.mutationResults.count);
=======
  HARD_ASSERT(mutationBatchResult.mutationResults.size() == self.mutations.count,
              "Mismatch between mutations length (%s) and results length (%s)",
              self.mutations.count, mutationBatchResult.mutationResults.size());
>>>>>>> 9b3654b1

  for (int i = 0; i < _mutations.size(); i++) {
    FSTMutation *mutation = _mutations[i];
    FSTMutationResult *mutationResult = mutationBatchResult.mutationResults[i];
    if (mutation.key == documentKey) {
      maybeDoc = [mutation applyToRemoteDocument:maybeDoc mutationResult:mutationResult];
    }
  }
  return maybeDoc;
}

- (FSTMaybeDocument *_Nullable)applyToLocalDocument:(FSTMaybeDocument *_Nullable)maybeDoc
                                        documentKey:(const DocumentKey &)documentKey {
  HARD_ASSERT(!maybeDoc || maybeDoc.key == documentKey,
              "applyTo: key %s doesn't match maybeDoc key %s", documentKey.ToString(),
              maybeDoc.key.ToString());
  FSTMaybeDocument *baseDoc = maybeDoc;

  for (FSTMutation *mutation : _mutations) {
    if (mutation.key == documentKey) {
      maybeDoc = [mutation applyToLocalDocument:maybeDoc
                                   baseDocument:baseDoc
                                 localWriteTime:self.localWriteTime];
    }
  }
  return maybeDoc;
}

- (DocumentKeySet)keys {
  DocumentKeySet set;
  for (FSTMutation *mutation : _mutations) {
    set = set.insert(mutation.key);
  }
  return set;
}

@end

#pragma mark - FSTMutationBatchResult

@interface FSTMutationBatchResult ()
- (instancetype)initWithBatch:(FSTMutationBatch *)batch
                commitVersion:(SnapshotVersion)commitVersion
              mutationResults:(std::vector<FSTMutationResult *>)mutationResults
                  streamToken:(nullable NSData *)streamToken
                  docVersions:(DocumentVersionMap)docVersions NS_DESIGNATED_INITIALIZER;
@end

@implementation FSTMutationBatchResult {
  SnapshotVersion _commitVersion;
  std::vector<FSTMutationResult *> _mutationResults;
  DocumentVersionMap _docVersions;
}

- (instancetype)initWithBatch:(FSTMutationBatch *)batch
                commitVersion:(SnapshotVersion)commitVersion
              mutationResults:(std::vector<FSTMutationResult *>)mutationResults
                  streamToken:(nullable NSData *)streamToken
                  docVersions:(DocumentVersionMap)docVersions {
  if (self = [super init]) {
    _batch = batch;
    _commitVersion = std::move(commitVersion);
    _mutationResults = std::move(mutationResults);
    _streamToken = streamToken;
    _docVersions = std::move(docVersions);
  }
  return self;
}

- (const SnapshotVersion &)commitVersion {
  return _commitVersion;
}

- (const std::vector<FSTMutationResult *> &)mutationResults {
  return _mutationResults;
}

- (const DocumentVersionMap &)docVersions {
  return _docVersions;
}

+ (instancetype)resultWithBatch:(FSTMutationBatch *)batch
                  commitVersion:(SnapshotVersion)commitVersion
                mutationResults:(std::vector<FSTMutationResult *>)mutationResults
                    streamToken:(nullable NSData *)streamToken {
<<<<<<< HEAD
  HARD_ASSERT(batch.mutations.size() == mutationResults.count,
              "Mutations sent %s must equal results received %s", batch.mutations.size(),
              mutationResults.count);
=======
  HARD_ASSERT(batch.mutations.count == mutationResults.size(),
              "Mutations sent %s must equal results received %s", batch.mutations.count,
              mutationResults.size());
>>>>>>> 9b3654b1

  DocumentVersionMap docVersions;
  std::vector<FSTMutation *> mutations = batch.mutations;
  for (int i = 0; i < mutations.size(); i++) {
    absl::optional<SnapshotVersion> version = mutationResults[i].version;
    if (!version) {
      // deletes don't have a version, so we substitute the commitVersion
      // of the entire batch.
      version = commitVersion;
    }

    docVersions[mutations[i].key] = version.value();
  }

  return [[FSTMutationBatchResult alloc] initWithBatch:batch
                                         commitVersion:std::move(commitVersion)
                                       mutationResults:std::move(mutationResults)
                                           streamToken:streamToken
                                           docVersions:std::move(docVersions)];
}

@end
NS_ASSUME_NONNULL_END<|MERGE_RESOLUTION|>--- conflicted
+++ resolved
@@ -99,15 +99,9 @@
               "applyTo: key %s doesn't match maybeDoc key %s", documentKey.ToString(),
               maybeDoc.key.ToString());
 
-<<<<<<< HEAD
-  HARD_ASSERT(mutationBatchResult.mutationResults.count == _mutations.size(),
+  HARD_ASSERT(mutationBatchResult.mutationResults.size() == _mutations.size(),
               "Mismatch between mutations length (%s) and results length (%s)", _mutations.size(),
-              mutationBatchResult.mutationResults.count);
-=======
-  HARD_ASSERT(mutationBatchResult.mutationResults.size() == self.mutations.count,
-              "Mismatch between mutations length (%s) and results length (%s)",
-              self.mutations.count, mutationBatchResult.mutationResults.size());
->>>>>>> 9b3654b1
+              mutationBatchResult.mutationResults.size());
 
   for (int i = 0; i < _mutations.size(); i++) {
     FSTMutation *mutation = _mutations[i];
@@ -193,15 +187,9 @@
                   commitVersion:(SnapshotVersion)commitVersion
                 mutationResults:(std::vector<FSTMutationResult *>)mutationResults
                     streamToken:(nullable NSData *)streamToken {
-<<<<<<< HEAD
-  HARD_ASSERT(batch.mutations.size() == mutationResults.count,
+  HARD_ASSERT(batch.mutations.size() == mutationResults.size(),
               "Mutations sent %s must equal results received %s", batch.mutations.size(),
-              mutationResults.count);
-=======
-  HARD_ASSERT(batch.mutations.count == mutationResults.size(),
-              "Mutations sent %s must equal results received %s", batch.mutations.count,
               mutationResults.size());
->>>>>>> 9b3654b1
 
   DocumentVersionMap docVersions;
   std::vector<FSTMutation *> mutations = batch.mutations;
