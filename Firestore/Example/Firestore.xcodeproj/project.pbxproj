--- conflicted
+++ resolved
@@ -47,7 +47,6 @@
 		08A9C531265B5E4C5367346E /* cc_compilation_test.cc in Sources */ = {isa = PBXBuildFile; fileRef = 1B342370EAE3AA02393E33EB /* cc_compilation_test.cc */; };
 		08D853C9D3A4DC919C55671A /* comparison_test.cc in Sources */ = {isa = PBXBuildFile; fileRef = 548DB928200D59F600E00ABC /* comparison_test.cc */; };
 		08E3D48B3651E4908D75B23A /* async_testing.cc in Sources */ = {isa = PBXBuildFile; fileRef = 872C92ABD71B12784A1C5520 /* async_testing.cc */; };
-		08EC65ED3220BA4537299826 /* bundle_loader_test.cc in Sources */ = {isa = PBXBuildFile; fileRef = 483B3D6241EE0FC6436ADDA5 /* bundle_loader_test.cc */; };
 		08F44F7DF9A3EF0D35C8FB57 /* FIRNumericTransformTests.mm in Sources */ = {isa = PBXBuildFile; fileRef = D5B25E7E7D6873CBA4571841 /* FIRNumericTransformTests.mm */; };
 		08FA4102AD14452E9587A1F2 /* leveldb_util_test.cc in Sources */ = {isa = PBXBuildFile; fileRef = 332485C4DCC6BA0DBB5E31B7 /* leveldb_util_test.cc */; };
 		0963F6D7B0F9AE1E24B82866 /* path_test.cc in Sources */ = {isa = PBXBuildFile; fileRef = 403DBF6EFB541DFD01582AA3 /* path_test.cc */; };
@@ -101,7 +100,6 @@
 		13D8F4196528BAB19DBB18A7 /* snapshot_version_test.cc in Sources */ = {isa = PBXBuildFile; fileRef = ABA495B9202B7E79008A7851 /* snapshot_version_test.cc */; };
 		13E264F840239C8C99865921 /* document_test.cc in Sources */ = {isa = PBXBuildFile; fileRef = AB6B908320322E4D00CC290A /* document_test.cc */; };
 		1465E362F7BA7A3D063E61C7 /* database_id_test.cc in Sources */ = {isa = PBXBuildFile; fileRef = AB71064B201FA60300344F18 /* database_id_test.cc */; };
-		1469E8DB2BC4283E51CA690B /* bundle_reader_test.cc in Sources */ = {isa = PBXBuildFile; fileRef = 0807462AC4EDFE52ADF03328 /* bundle_reader_test.cc */; };
 		146C140B254F3837A4DD7AE8 /* bits_test.cc in Sources */ = {isa = PBXBuildFile; fileRef = AB380D01201BC69F00D97691 /* bits_test.cc */; };
 		152543FD706D5E8851C8DA92 /* precondition_test.cc in Sources */ = {isa = PBXBuildFile; fileRef = 549CCA5520A36E1F00BCEB75 /* precondition_test.cc */; };
 		153F3E4E9E3A0174E29550B4 /* mutation.pb.cc in Sources */ = {isa = PBXBuildFile; fileRef = 618BBE8220B89AAC00B5BCE7 /* mutation.pb.cc */; };
@@ -144,7 +142,6 @@
 		1DB3013C5FC736B519CD65A3 /* common.pb.cc in Sources */ = {isa = PBXBuildFile; fileRef = 544129D221C2DDC800EFB9CC /* common.pb.cc */; };
 		1DCA68BB2EF7A9144B35411F /* leveldb_opener_test.cc in Sources */ = {isa = PBXBuildFile; fileRef = 75860CD13AF47EB1EA39EC2F /* leveldb_opener_test.cc */; };
 		1E1683C9F65658270745EDCD /* no_document_test.cc in Sources */ = {isa = PBXBuildFile; fileRef = AB6B908720322E8800CC290A /* no_document_test.cc */; };
-		1E1F094011930C71457B0EF7 /* byte_stream_istream_test.cc in Sources */ = {isa = PBXBuildFile; fileRef = B44FEA388857259F8EC1924F /* byte_stream_istream_test.cc */; };
 		1E2AE064CF32A604DC7BFD4D /* to_string_test.cc in Sources */ = {isa = PBXBuildFile; fileRef = B696858D2214B53900271095 /* to_string_test.cc */; };
 		1E42CD0F60EB22A5D0C86D1F /* timestamp_test.cc in Sources */ = {isa = PBXBuildFile; fileRef = ABF6506B201131F8005F2C74 /* timestamp_test.cc */; };
 		1E6E2AE74B7C9DEDFC07E76B /* FSTGoogleTestTests.mm in Sources */ = {isa = PBXBuildFile; fileRef = 54764FAE1FAA21B90085E60A /* FSTGoogleTestTests.mm */; };
@@ -188,7 +185,6 @@
 		284A5280F868B2B4B5A1C848 /* leveldb_target_cache_test.cc in Sources */ = {isa = PBXBuildFile; fileRef = E76F0CDF28E5FA62D21DE648 /* leveldb_target_cache_test.cc */; };
 		28691225046DF9DF181B3350 /* ordered_code_benchmark.cc in Sources */ = {isa = PBXBuildFile; fileRef = 0473AFFF5567E667A125347B /* ordered_code_benchmark.cc */; };
 		28E4B4A53A739AE2C9CF4159 /* FIRDocumentSnapshotTests.mm in Sources */ = {isa = PBXBuildFile; fileRef = 5492E04B202154AA00B64F25 /* FIRDocumentSnapshotTests.mm */; };
-		28FC563880C5BDAB1AB09BAB /* byte_stream_istream_test.cc in Sources */ = {isa = PBXBuildFile; fileRef = B44FEA388857259F8EC1924F /* byte_stream_istream_test.cc */; };
 		29243A4BBB2E2B1530A62C59 /* leveldb_transaction_test.cc in Sources */ = {isa = PBXBuildFile; fileRef = 88CF09277CFA45EE1273E3BA /* leveldb_transaction_test.cc */; };
 		297DC2B3C1EB136D58F4BA9C /* byte_string_test.cc in Sources */ = {isa = PBXBuildFile; fileRef = 5342CDDB137B4E93E2E85CCA /* byte_string_test.cc */; };
 		298E0F8F6EB27AA36BA1CE76 /* FIRQueryUnitTests.mm in Sources */ = {isa = PBXBuildFile; fileRef = FF73B39D04D1760190E6B84A /* FIRQueryUnitTests.mm */; };
@@ -204,7 +200,6 @@
 		2B4021C3E663DDDDD512E961 /* objc_type_traits_apple_test.mm in Sources */ = {isa = PBXBuildFile; fileRef = 2A0CF41BA5AED6049B0BEB2C /* objc_type_traits_apple_test.mm */; };
 		2B4234B962625F9EE68B31AC /* index_manager_test.cc in Sources */ = {isa = PBXBuildFile; fileRef = AE4A9E38D65688EE000EE2A1 /* index_manager_test.cc */; };
 		2B4D0509577E5CE0B0B8CEDF /* message_test.cc in Sources */ = {isa = PBXBuildFile; fileRef = CE37875365497FFA8687B745 /* message_test.cc */; };
-		2B555969F53137FC15AF3BC6 /* bundle_loader_test.cc in Sources */ = {isa = PBXBuildFile; fileRef = 483B3D6241EE0FC6436ADDA5 /* bundle_loader_test.cc */; };
 		2BBFAD893295881057E6C1FD /* FSTMockDatastore.mm in Sources */ = {isa = PBXBuildFile; fileRef = 5492E02D20213FFC00B64F25 /* FSTMockDatastore.mm */; };
 		2C5C612B26168BA9286290AE /* leveldb_index_manager_test.cc in Sources */ = {isa = PBXBuildFile; fileRef = 166CE73C03AB4366AAC5201C /* leveldb_index_manager_test.cc */; };
 		2C5E4D9FDE7615AD0F63909E /* async_testing.cc in Sources */ = {isa = PBXBuildFile; fileRef = 872C92ABD71B12784A1C5520 /* async_testing.cc */; };
@@ -278,7 +273,6 @@
 		3BA4EEA6153B3833F86B8104 /* writer_test.cc in Sources */ = {isa = PBXBuildFile; fileRef = BC3C788D290A935C353CEAA1 /* writer_test.cc */; };
 		3BAFCABA851AE1865D904323 /* to_string_test.cc in Sources */ = {isa = PBXBuildFile; fileRef = B696858D2214B53900271095 /* to_string_test.cc */; };
 		3BCEBA50E9678123245C0272 /* empty_credentials_provider_test.cc in Sources */ = {isa = PBXBuildFile; fileRef = AB38D93620239689000A432D /* empty_credentials_provider_test.cc */; };
-		3CA8FAA53B0D896AAFFD2517 /* byte_stream_istream_test.cc in Sources */ = {isa = PBXBuildFile; fileRef = B44FEA388857259F8EC1924F /* byte_stream_istream_test.cc */; };
 		3CD210B5D50395E29E8B5FA0 /* bundle_cache_test.cc in Sources */ = {isa = PBXBuildFile; fileRef = 9C9693E417832A6BE2D03270 /* bundle_cache_test.cc */; };
 		3CFFA6F016231446367E3A69 /* listen_spec_test.json in Resources */ = {isa = PBXBuildFile; fileRef = 54DA12A01F315EE100DD57A1 /* listen_spec_test.json */; };
 		3D22F56C0DE7C7256C75DC06 /* tree_sorted_map_test.cc in Sources */ = {isa = PBXBuildFile; fileRef = 549CCA4D20A36DBB00BCEB75 /* tree_sorted_map_test.cc */; };
@@ -306,7 +300,6 @@
 		43EDB01D1641D96C40DA1889 /* credentials_provider_test.cc in Sources */ = {isa = PBXBuildFile; fileRef = AB38D9342023966E000A432D /* credentials_provider_test.cc */; };
 		444298A613D027AC67F7E977 /* memory_lru_garbage_collector_test.cc in Sources */ = {isa = PBXBuildFile; fileRef = 9765D47FA12FA283F4EFAD02 /* memory_lru_garbage_collector_test.cc */; };
 		44EAF3E6EAC0CC4EB2147D16 /* transform_operation_test.cc in Sources */ = {isa = PBXBuildFile; fileRef = 33607A3AE91548BD219EC9C6 /* transform_operation_test.cc */; };
-		45521D3594942D93C5ECA700 /* byte_stream_istream_test.cc in Sources */ = {isa = PBXBuildFile; fileRef = B44FEA388857259F8EC1924F /* byte_stream_istream_test.cc */; };
 		4562CDD90F5FF0491F07C5DA /* leveldb_opener_test.cc in Sources */ = {isa = PBXBuildFile; fileRef = 75860CD13AF47EB1EA39EC2F /* leveldb_opener_test.cc */; };
 		457171CE2510EEA46F7D8A30 /* FIRFirestoreTests.mm in Sources */ = {isa = PBXBuildFile; fileRef = 5467FAFF203E56F8009C9584 /* FIRFirestoreTests.mm */; };
 		45939AFF906155EA27D281AB /* annotations.pb.cc in Sources */ = {isa = PBXBuildFile; fileRef = 618BBE9520B89AAC00B5BCE7 /* annotations.pb.cc */; };
@@ -316,7 +309,6 @@
 		46683E00E0119595555018AB /* hashing_test.cc in Sources */ = {isa = PBXBuildFile; fileRef = 54511E8D209805F8005BD28F /* hashing_test.cc */; };
 		46999832F7D1709B4C29FAA8 /* FIRDocumentReferenceTests.mm in Sources */ = {isa = PBXBuildFile; fileRef = 5492E049202154AA00B64F25 /* FIRDocumentReferenceTests.mm */; };
 		46B104DEE6014D881F7ED169 /* collection_spec_test.json in Resources */ = {isa = PBXBuildFile; fileRef = 54DA129C1F315EE100DD57A1 /* collection_spec_test.json */; };
-		46E6532414AFECF538313CA9 /* bundle_loader_test.cc in Sources */ = {isa = PBXBuildFile; fileRef = 483B3D6241EE0FC6436ADDA5 /* bundle_loader_test.cc */; };
 		46EAC2828CD942F27834F497 /* persistence_testing.cc in Sources */ = {isa = PBXBuildFile; fileRef = 9113B6F513D0473AEABBAF1F /* persistence_testing.cc */; };
 		470A37727BBF516B05ED276A /* executor_test.cc in Sources */ = {isa = PBXBuildFile; fileRef = B6FB4688208F9B9100554BA2 /* executor_test.cc */; };
 		4747A986288114C2B7CD179E /* statusor_test.cc in Sources */ = {isa = PBXBuildFile; fileRef = 54A0352D20A3B3D7003E0143 /* statusor_test.cc */; };
@@ -371,7 +363,6 @@
 		53AB47E44D897C81A94031F6 /* write.pb.cc in Sources */ = {isa = PBXBuildFile; fileRef = 544129D921C2DDC800EFB9CC /* write.pb.cc */; };
 		53BBB5CDED453F923ADD08D2 /* stream_test.cc in Sources */ = {isa = PBXBuildFile; fileRef = 5B5414D28802BC76FDADABD6 /* stream_test.cc */; };
 		53F449F69DF8A3ABC711FD59 /* secure_random_test.cc in Sources */ = {isa = PBXBuildFile; fileRef = 54740A531FC913E500713A1A /* secure_random_test.cc */; };
-		540B0E1C8DA358E0257EAD05 /* bundle_reader_test.cc in Sources */ = {isa = PBXBuildFile; fileRef = 0807462AC4EDFE52ADF03328 /* bundle_reader_test.cc */; };
 		5412671B23D1536B001E41A0 /* FSTBenchmarkTests.mm in Sources */ = {isa = PBXBuildFile; fileRef = 5412671923D1536B001E41A0 /* FSTBenchmarkTests.mm */; };
 		5412671C23D1536B001E41A0 /* remote_document_cache_benchmark.mm in Sources */ = {isa = PBXBuildFile; fileRef = 5412671A23D1536B001E41A0 /* remote_document_cache_benchmark.mm */; };
 		5412671D23D153EB001E41A0 /* app_testing.mm in Sources */ = {isa = PBXBuildFile; fileRef = 5467FB07203E6A44009C9584 /* app_testing.mm */; };
@@ -612,7 +603,6 @@
 		6BA8753F49951D7AEAD70199 /* watch_change_test.cc in Sources */ = {isa = PBXBuildFile; fileRef = 2D7472BC70C024D736FF74D9 /* watch_change_test.cc */; };
 		6C143182916AC638707DB854 /* FIRQuerySnapshotTests.mm in Sources */ = {isa = PBXBuildFile; fileRef = 5492E04F202154AA00B64F25 /* FIRQuerySnapshotTests.mm */; };
 		6C388B2D0967088758FF2425 /* leveldb_target_cache_test.cc in Sources */ = {isa = PBXBuildFile; fileRef = E76F0CDF28E5FA62D21DE648 /* leveldb_target_cache_test.cc */; };
-		6C7F7DD24A7C97ACC3C6067A /* bundle_reader_test.cc in Sources */ = {isa = PBXBuildFile; fileRef = 0807462AC4EDFE52ADF03328 /* bundle_reader_test.cc */; };
 		6C92AD45A3619A18ECCA5B1F /* query_listener_test.cc in Sources */ = {isa = PBXBuildFile; fileRef = 7C3F995E040E9E9C5E8514BB /* query_listener_test.cc */; };
 		6D578695E8E03988820D401C /* string_util_test.cc in Sources */ = {isa = PBXBuildFile; fileRef = AB380CFC201A2EE200D97691 /* string_util_test.cc */; };
 		6D6F3A632A980AE255A47A3D /* bundle_cache_test.cc in Sources */ = {isa = PBXBuildFile; fileRef = 9C9693E417832A6BE2D03270 /* bundle_cache_test.cc */; };
@@ -647,7 +637,6 @@
 		722F9A798F39F7D1FE7CF270 /* CodableGeoPointTests.swift in Sources */ = {isa = PBXBuildFile; fileRef = 5495EB022040E90200EBA509 /* CodableGeoPointTests.swift */; };
 		7281C2F04838AFFDF6A762DF /* memory_remote_document_cache_test.cc in Sources */ = {isa = PBXBuildFile; fileRef = 1CA9800A53669EFBFFB824E3 /* memory_remote_document_cache_test.cc */; };
 		72AD91671629697074F2545B /* ordered_code_test.cc in Sources */ = {isa = PBXBuildFile; fileRef = AB380D03201BC6E400D97691 /* ordered_code_test.cc */; };
-		72AF1D063E23AABD1FF91979 /* byte_stream_istream_test.cc in Sources */ = {isa = PBXBuildFile; fileRef = B44FEA388857259F8EC1924F /* byte_stream_istream_test.cc */; };
 		72B25B2D698E4746143D5B74 /* memory_lru_garbage_collector_test.cc in Sources */ = {isa = PBXBuildFile; fileRef = 9765D47FA12FA283F4EFAD02 /* memory_lru_garbage_collector_test.cc */; };
 		72B53221FD099862C4BDBA2D /* FIRFieldValueTests.mm in Sources */ = {isa = PBXBuildFile; fileRef = 5492E04A202154AA00B64F25 /* FIRFieldValueTests.mm */; };
 		72F21684D7520AA43A6F9C69 /* FIRDocumentSnapshotTests.mm in Sources */ = {isa = PBXBuildFile; fileRef = 5492E04B202154AA00B64F25 /* FIRDocumentSnapshotTests.mm */; };
@@ -661,7 +650,6 @@
 		743DF2DF38CE289F13F44043 /* status_testing.cc in Sources */ = {isa = PBXBuildFile; fileRef = 3CAA33F964042646FDDAF9F9 /* status_testing.cc */; };
 		7495E3BAE536CD839EE20F31 /* FSTLevelDBSpecTests.mm in Sources */ = {isa = PBXBuildFile; fileRef = 5492E02C20213FFB00B64F25 /* FSTLevelDBSpecTests.mm */; };
 		74985DE2C7EF4150D7A455FD /* statusor_test.cc in Sources */ = {isa = PBXBuildFile; fileRef = 54A0352D20A3B3D7003E0143 /* statusor_test.cc */; };
-		755EE5748AD04B39BC1EC4AC /* bundle_reader_test.cc in Sources */ = {isa = PBXBuildFile; fileRef = 0807462AC4EDFE52ADF03328 /* bundle_reader_test.cc */; };
 		75D124966E727829A5F99249 /* FIRTypeTests.mm in Sources */ = {isa = PBXBuildFile; fileRef = 5492E071202154D600B64F25 /* FIRTypeTests.mm */; };
 		766A077017711E759103C1C1 /* memory_bundle_cache_test.cc in Sources */ = {isa = PBXBuildFile; fileRef = 750A1065FD7C1785283A69E2 /* memory_bundle_cache_test.cc */; };
 		76A5447D76F060E996555109 /* task_test.cc in Sources */ = {isa = PBXBuildFile; fileRef = 899FC22684B0F7BEEAE13527 /* task_test.cc */; };
@@ -670,7 +658,6 @@
 		777C50D28F3AAC44D0C66924 /* fake_credentials_provider.cc in Sources */ = {isa = PBXBuildFile; fileRef = DCC17AF218430D8BB28DD197 /* fake_credentials_provider.cc */; };
 		77BB66DD17A8E6545DE22E0B /* remote_document_cache_test.cc in Sources */ = {isa = PBXBuildFile; fileRef = 7EB299CF85034F09CFD6F3FD /* remote_document_cache_test.cc */; };
 		77D3CF0BE43BC67B9A26B06D /* FIRFieldPathTests.mm in Sources */ = {isa = PBXBuildFile; fileRef = 5492E04C202154AA00B64F25 /* FIRFieldPathTests.mm */; };
-		77E970D1AD5456D8037D97D8 /* bundle_loader_test.cc in Sources */ = {isa = PBXBuildFile; fileRef = 483B3D6241EE0FC6436ADDA5 /* bundle_loader_test.cc */; };
 		795A0E11B3951ACEA2859C8A /* mutation_test.cc in Sources */ = {isa = PBXBuildFile; fileRef = C8522DE226C467C54E6788D8 /* mutation_test.cc */; };
 		79987AF2DF1FCE799008B846 /* CodableGeoPointTests.swift in Sources */ = {isa = PBXBuildFile; fileRef = 5495EB022040E90200EBA509 /* CodableGeoPointTests.swift */; };
 		79D86DD18BB54D2D69DC457F /* leveldb_remote_document_cache_test.cc in Sources */ = {isa = PBXBuildFile; fileRef = 0840319686A223CC4AD3FAB1 /* leveldb_remote_document_cache_test.cc */; };
@@ -779,7 +766,6 @@
 		91AEFFEE35FBE15FEC42A1F4 /* memory_local_store_test.cc in Sources */ = {isa = PBXBuildFile; fileRef = F6CA0C5638AB6627CB5B4CF4 /* memory_local_store_test.cc */; };
 		920B6ABF76FDB3547F1CCD84 /* firestore.pb.cc in Sources */ = {isa = PBXBuildFile; fileRef = 544129D421C2DDC800EFB9CC /* firestore.pb.cc */; };
 		925BE64990449E93242A00A2 /* memory_mutation_queue_test.cc in Sources */ = {isa = PBXBuildFile; fileRef = 74FBEFA4FE4B12C435011763 /* memory_mutation_queue_test.cc */; };
-		92D32D76D8A44F45695D542A /* bundle_reader_test.cc in Sources */ = {isa = PBXBuildFile; fileRef = 0807462AC4EDFE52ADF03328 /* bundle_reader_test.cc */; };
 		92D7081085679497DC112EDB /* persistence_testing.cc in Sources */ = {isa = PBXBuildFile; fileRef = 9113B6F513D0473AEABBAF1F /* persistence_testing.cc */; };
 		92EFF0CC2993B43CBC7A61FF /* grpc_streaming_reader_test.cc in Sources */ = {isa = PBXBuildFile; fileRef = B6D964922154AB8F00EB9CFB /* grpc_streaming_reader_test.cc */; };
 		93239325590E96CE999F9759 /* byte_stream_cpp_test.cc in Sources */ = {isa = PBXBuildFile; fileRef = 213B9E15334733F5E6C3A7E3 /* byte_stream_cpp_test.cc */; };
@@ -797,7 +783,6 @@
 		96552D8E218F68DDCFE210A0 /* status_apple_test.mm in Sources */ = {isa = PBXBuildFile; fileRef = 5493A423225F9990006DE7BA /* status_apple_test.mm */; };
 		96898170B456EAF092F73BBC /* defer_test.cc in Sources */ = {isa = PBXBuildFile; fileRef = 8ABAC2E0402213D837F73DC3 /* defer_test.cc */; };
 		96D3EB7AAB51E115946DB9A7 /* leveldb_bundle_cache_test.cc in Sources */ = {isa = PBXBuildFile; fileRef = AF24C83FD0E162A1E6E402ED /* leveldb_bundle_cache_test.cc */; };
-		9730F08BEFDD12B4865856BC /* byte_stream_istream_test.cc in Sources */ = {isa = PBXBuildFile; fileRef = B44FEA388857259F8EC1924F /* byte_stream_istream_test.cc */; };
 		974FF09E6AFD24D5A39B898B /* local_serializer_test.cc in Sources */ = {isa = PBXBuildFile; fileRef = F8043813A5D16963EC02B182 /* local_serializer_test.cc */; };
 		97729B53698C0E52EB165003 /* field_filter_test.cc in Sources */ = {isa = PBXBuildFile; fileRef = E8551D6C6FB0B1BACE9E5BAD /* field_filter_test.cc */; };
 		9774A6C2AA02A12D80B34C3C /* database_id_test.cc in Sources */ = {isa = PBXBuildFile; fileRef = AB71064B201FA60300344F18 /* database_id_test.cc */; };
@@ -855,7 +840,6 @@
 		A6E236CE8B3A47BE32254436 /* array_sorted_map_test.cc in Sources */ = {isa = PBXBuildFile; fileRef = 54EB764C202277B30088B8F3 /* array_sorted_map_test.cc */; };
 		A7309DAD4A3B5334536ECA46 /* remote_event_test.cc in Sources */ = {isa = PBXBuildFile; fileRef = 584AE2C37A55B408541A6FF3 /* remote_event_test.cc */; };
 		A7399FB3BEC50BBFF08EC9BA /* mutation_queue_test.cc in Sources */ = {isa = PBXBuildFile; fileRef = 3068AA9DFBBA86C1FE2A946E /* mutation_queue_test.cc */; };
-		A82ABD6DF5979B34CB05BB79 /* bundle_loader_test.cc in Sources */ = {isa = PBXBuildFile; fileRef = 483B3D6241EE0FC6436ADDA5 /* bundle_loader_test.cc */; };
 		A8AF92A35DFA30EEF9C27FB7 /* database_info_test.cc in Sources */ = {isa = PBXBuildFile; fileRef = AB38D92E20235D22000A432D /* database_info_test.cc */; };
 		A8C9FF6D13E6C83D4AB54EA7 /* secure_random_test.cc in Sources */ = {isa = PBXBuildFile; fileRef = 54740A531FC913E500713A1A /* secure_random_test.cc */; };
 		A907244EE37BC32C8D82948E /* FSTSpecTests.mm in Sources */ = {isa = PBXBuildFile; fileRef = 5492E03020213FFC00B64F25 /* FSTSpecTests.mm */; };
@@ -888,7 +872,6 @@
 		ABF6506C201131F8005F2C74 /* timestamp_test.cc in Sources */ = {isa = PBXBuildFile; fileRef = ABF6506B201131F8005F2C74 /* timestamp_test.cc */; };
 		ABFD599019CF312CFF96B3EC /* perf_spec_test.json in Resources */ = {isa = PBXBuildFile; fileRef = D5B2593BCB52957D62F1C9D3 /* perf_spec_test.json */; };
 		AC03C4F1456FB1C0D88E94FF /* query_listener_test.cc in Sources */ = {isa = PBXBuildFile; fileRef = 7C3F995E040E9E9C5E8514BB /* query_listener_test.cc */; };
-		AC13D30C3D0F9F837664BE34 /* bundle_reader_test.cc in Sources */ = {isa = PBXBuildFile; fileRef = 0807462AC4EDFE52ADF03328 /* bundle_reader_test.cc */; };
 		AC6C1E57B18730428CB15E03 /* executor_libdispatch_test.mm in Sources */ = {isa = PBXBuildFile; fileRef = B6FB4689208F9B9100554BA2 /* executor_libdispatch_test.mm */; };
 		AC835157AD2BE7AA8D20FB5A /* ConditionalConformanceTests.swift in Sources */ = {isa = PBXBuildFile; fileRef = E3228F51DCDC2E90D5C58F97 /* ConditionalConformanceTests.swift */; };
 		ACC9369843F5ED3BD2284078 /* timestamp_test.cc in Sources */ = {isa = PBXBuildFile; fileRef = ABF6506B201131F8005F2C74 /* timestamp_test.cc */; };
@@ -1108,10 +1091,6 @@
 		DC48407370E87F2233D7AB7E /* statusor_test.cc in Sources */ = {isa = PBXBuildFile; fileRef = 54A0352D20A3B3D7003E0143 /* statusor_test.cc */; };
 		DCD83C545D764FB15FD88B02 /* counting_query_engine.cc in Sources */ = {isa = PBXBuildFile; fileRef = 99434327614FEFF7F7DC88EC /* counting_query_engine.cc */; };
 		DCDE0368D3B4B0B4946A8B5A /* load_bundle_task_test.cc in Sources */ = {isa = PBXBuildFile; fileRef = EC0B2793611D8F3A96B7B6E2 /* load_bundle_task_test.cc */; };
-<<<<<<< HEAD
-		DD213F68A6F79E1D4924BD95 /* Pods_Firestore_Example_macOS.framework in Frameworks */ = {isa = PBXBuildFile; fileRef = E42355285B9EF55ABD785792 /* Pods_Firestore_Example_macOS.framework */; };
-=======
->>>>>>> f53d51c5
 		DD5976A45071455FF3FE74B8 /* string_win_test.cc in Sources */ = {isa = PBXBuildFile; fileRef = 79507DF8378D3C42F5B36268 /* string_win_test.cc */; };
 		DD6C480629B3F87933FAF440 /* filesystem_testing.cc in Sources */ = {isa = PBXBuildFile; fileRef = BA02DA2FCD0001CFC6EB08DA /* filesystem_testing.cc */; };
 		DDBC6DB41D1A43CFF01288A2 /* field_value_test.cc in Sources */ = {isa = PBXBuildFile; fileRef = AB356EF6200EA5EB0089B766 /* field_value_test.cc */; };
@@ -1194,7 +1173,6 @@
 		F08DA55D31E44CB5B9170CCE /* limbo_spec_test.json in Resources */ = {isa = PBXBuildFile; fileRef = 54DA129E1F315EE100DD57A1 /* limbo_spec_test.json */; };
 		F091532DEE529255FB008E25 /* snapshot_version_test.cc in Sources */ = {isa = PBXBuildFile; fileRef = ABA495B9202B7E79008A7851 /* snapshot_version_test.cc */; };
 		F10A3E4E164A5458DFF7EDE6 /* leveldb_remote_document_cache_test.cc in Sources */ = {isa = PBXBuildFile; fileRef = 0840319686A223CC4AD3FAB1 /* leveldb_remote_document_cache_test.cc */; };
-		F159D599AA6EACAB754C7B91 /* bundle_loader_test.cc in Sources */ = {isa = PBXBuildFile; fileRef = 483B3D6241EE0FC6436ADDA5 /* bundle_loader_test.cc */; };
 		F19B749671F2552E964422F7 /* FIRListenerRegistrationTests.mm in Sources */ = {isa = PBXBuildFile; fileRef = 5492E06B202154D500B64F25 /* FIRListenerRegistrationTests.mm */; };
 		F272A8C41D2353700A11D1FB /* field_mask_test.cc in Sources */ = {isa = PBXBuildFile; fileRef = 549CCA5320A36E1F00BCEB75 /* field_mask_test.cc */; };
 		F2AB7EACA1B9B1A7046D3995 /* FSTSyncEngineTestDriver.mm in Sources */ = {isa = PBXBuildFile; fileRef = 5492E02E20213FFC00B64F25 /* FSTSyncEngineTestDriver.mm */; };
@@ -1306,7 +1284,6 @@
 /* Begin PBXFileReference section */
 		045D39C4A7D52AF58264240F /* remote_document_cache_test.h */ = {isa = PBXFileReference; includeInIndex = 1; lastKnownFileType = sourcecode.c.h; path = remote_document_cache_test.h; sourceTree = "<group>"; };
 		0473AFFF5567E667A125347B /* ordered_code_benchmark.cc */ = {isa = PBXFileReference; includeInIndex = 1; lastKnownFileType = sourcecode.cpp.cpp; path = ordered_code_benchmark.cc; sourceTree = "<group>"; };
-		0807462AC4EDFE52ADF03328 /* bundle_reader_test.cc */ = {isa = PBXFileReference; includeInIndex = 1; name = bundle_reader_test.cc; path = bundle/bundle_reader_test.cc; sourceTree = "<group>"; };
 		0840319686A223CC4AD3FAB1 /* leveldb_remote_document_cache_test.cc */ = {isa = PBXFileReference; includeInIndex = 1; lastKnownFileType = sourcecode.cpp.cpp; path = leveldb_remote_document_cache_test.cc; sourceTree = "<group>"; };
 		0EE5300F8233D14025EF0456 /* string_apple_test.mm */ = {isa = PBXFileReference; includeInIndex = 1; lastKnownFileType = sourcecode.cpp.objcpp; path = string_apple_test.mm; sourceTree = "<group>"; };
 		11984BA0A99D7A7ABA5B0D90 /* Pods-Firestore_Example_iOS-Firestore_SwiftTests_iOS.release.xcconfig */ = {isa = PBXFileReference; includeInIndex = 1; lastKnownFileType = text.xcconfig; name = "Pods-Firestore_Example_iOS-Firestore_SwiftTests_iOS.release.xcconfig"; path = "Pods/Target Support Files/Pods-Firestore_Example_iOS-Firestore_SwiftTests_iOS/Pods-Firestore_Example_iOS-Firestore_SwiftTests_iOS.release.xcconfig"; sourceTree = "<group>"; };
@@ -1322,10 +1299,7 @@
 		172353B5576BD958B96EF491 /* bundle_cache_test.h */ = {isa = PBXFileReference; includeInIndex = 1; lastKnownFileType = sourcecode.c.h; path = bundle_cache_test.h; sourceTree = "<group>"; };
 		1B342370EAE3AA02393E33EB /* cc_compilation_test.cc */ = {isa = PBXFileReference; includeInIndex = 1; lastKnownFileType = sourcecode.cpp.cpp; name = cc_compilation_test.cc; path = api/cc_compilation_test.cc; sourceTree = "<group>"; };
 		1CA9800A53669EFBFFB824E3 /* memory_remote_document_cache_test.cc */ = {isa = PBXFileReference; includeInIndex = 1; lastKnownFileType = sourcecode.cpp.cpp; path = memory_remote_document_cache_test.cc; sourceTree = "<group>"; };
-<<<<<<< HEAD
-=======
 		213B9E15334733F5E6C3A7E3 /* byte_stream_cpp_test.cc */ = {isa = PBXFileReference; includeInIndex = 1; path = byte_stream_cpp_test.cc; sourceTree = "<group>"; };
->>>>>>> f53d51c5
 		2286F308EFB0534B1BDE05B9 /* memory_target_cache_test.cc */ = {isa = PBXFileReference; includeInIndex = 1; lastKnownFileType = sourcecode.cpp.cpp; path = memory_target_cache_test.cc; sourceTree = "<group>"; };
 		277EAACC4DD7C21332E8496A /* lru_garbage_collector_test.cc */ = {isa = PBXFileReference; includeInIndex = 1; lastKnownFileType = sourcecode.cpp.cpp; path = lru_garbage_collector_test.cc; sourceTree = "<group>"; };
 		2A0CF41BA5AED6049B0BEB2C /* objc_type_traits_apple_test.mm */ = {isa = PBXFileReference; includeInIndex = 1; lastKnownFileType = sourcecode.cpp.objcpp; path = objc_type_traits_apple_test.mm; sourceTree = "<group>"; };
@@ -1345,7 +1319,6 @@
 		403DBF6EFB541DFD01582AA3 /* path_test.cc */ = {isa = PBXFileReference; includeInIndex = 1; lastKnownFileType = sourcecode.cpp.cpp; path = path_test.cc; sourceTree = "<group>"; };
 		4334F87873015E3763954578 /* status_testing.h */ = {isa = PBXFileReference; includeInIndex = 1; lastKnownFileType = sourcecode.c.h; path = status_testing.h; sourceTree = "<group>"; };
 		444B7AB3F5A2929070CB1363 /* hard_assert_test.cc */ = {isa = PBXFileReference; includeInIndex = 1; lastKnownFileType = sourcecode.cpp.cpp; path = hard_assert_test.cc; sourceTree = "<group>"; };
-		483B3D6241EE0FC6436ADDA5 /* bundle_loader_test.cc */ = {isa = PBXFileReference; includeInIndex = 1; name = bundle_loader_test.cc; path = bundle/bundle_loader_test.cc; sourceTree = "<group>"; };
 		48D0915834C3D234E5A875A9 /* grpc_stream_tester.h */ = {isa = PBXFileReference; includeInIndex = 1; lastKnownFileType = sourcecode.c.h; path = grpc_stream_tester.h; sourceTree = "<group>"; };
 		4C73C0CC6F62A90D8573F383 /* string_apple_benchmark.mm */ = {isa = PBXFileReference; includeInIndex = 1; lastKnownFileType = sourcecode.cpp.objcpp; path = string_apple_benchmark.mm; sourceTree = "<group>"; };
 		52756B7624904C36FBB56000 /* fake_target_metadata_provider.h */ = {isa = PBXFileReference; includeInIndex = 1; lastKnownFileType = sourcecode.c.h; path = fake_target_metadata_provider.h; sourceTree = "<group>"; };
@@ -1562,10 +1535,6 @@
 		AE4A9E38D65688EE000EE2A1 /* index_manager_test.cc */ = {isa = PBXFileReference; includeInIndex = 1; lastKnownFileType = sourcecode.cpp.cpp; path = index_manager_test.cc; sourceTree = "<group>"; };
 		AF24C83FD0E162A1E6E402ED /* leveldb_bundle_cache_test.cc */ = {isa = PBXFileReference; includeInIndex = 1; path = leveldb_bundle_cache_test.cc; sourceTree = "<group>"; };
 		B3F5B3AAE791A5911B9EAA82 /* Pods-Firestore_Tests_iOS.release.xcconfig */ = {isa = PBXFileReference; includeInIndex = 1; lastKnownFileType = text.xcconfig; name = "Pods-Firestore_Tests_iOS.release.xcconfig"; path = "Pods/Target Support Files/Pods-Firestore_Tests_iOS/Pods-Firestore_Tests_iOS.release.xcconfig"; sourceTree = "<group>"; };
-<<<<<<< HEAD
-		B44FEA388857259F8EC1924F /* byte_stream_istream_test.cc */ = {isa = PBXFileReference; includeInIndex = 1; path = byte_stream_istream_test.cc; sourceTree = "<group>"; };
-=======
->>>>>>> f53d51c5
 		B4E794BE9AD1E468901B2EF0 /* byte_stream_apple_test.mm */ = {isa = PBXFileReference; includeInIndex = 1; path = byte_stream_apple_test.mm; sourceTree = "<group>"; };
 		B5C37696557C81A6C2B7271A /* target_cache_test.cc */ = {isa = PBXFileReference; includeInIndex = 1; lastKnownFileType = sourcecode.cpp.cpp; path = target_cache_test.cc; sourceTree = "<group>"; };
 		B6152AD5202A5385000E5744 /* document_key_test.cc */ = {isa = PBXFileReference; fileEncoding = 4; lastKnownFileType = sourcecode.cpp.cpp; path = document_key_test.cc; sourceTree = "<group>"; };
@@ -1847,11 +1816,7 @@
 				54740A521FC913E500713A1A /* autoid_test.cc */,
 				AB380D01201BC69F00D97691 /* bits_test.cc */,
 				B4E794BE9AD1E468901B2EF0 /* byte_stream_apple_test.mm */,
-<<<<<<< HEAD
-				B44FEA388857259F8EC1924F /* byte_stream_istream_test.cc */,
-=======
 				213B9E15334733F5E6C3A7E3 /* byte_stream_cpp_test.cc */,
->>>>>>> f53d51c5
 				143BDB3F44A18C1CA085E8CF /* byte_stream_test.cc */,
 				11D8B25BAC405380A6F2FB75 /* byte_stream_test.h */,
 				548DB928200D59F600E00ABC /* comparison_test.cc */,
@@ -2258,10 +2223,6 @@
 		A8E54ABDC6E8D052AEEE1796 /* bundle */ = {
 			isa = PBXGroup;
 			children = (
-<<<<<<< HEAD
-				483B3D6241EE0FC6436ADDA5 /* bundle_loader_test.cc */,
-=======
->>>>>>> f53d51c5
 				F390E69A574C60591DCB7B4C /* bundle_reader_test.cc */,
 				C7A7E952C5323949C5204837 /* bundle_serializer_test.cc */,
 			);
@@ -3166,18 +3127,10 @@
 				0DAA255C2FEB387895ADEE12 /* bits_test.cc in Sources */,
 				A9BE29B3005F95724A868BFF /* bundle.pb.cc in Sources */,
 				3CD210B5D50395E29E8B5FA0 /* bundle_cache_test.cc in Sources */,
-<<<<<<< HEAD
-				A82ABD6DF5979B34CB05BB79 /* bundle_loader_test.cc in Sources */,
-				FED46CDB218A2D1BEE418BBD /* bundle_reader_test.cc in Sources */,
-				078989FAA00BEC6731058DB6 /* bundle_serializer_test.cc in Sources */,
-				3D90438B7A5C222F4EF3F82E /* byte_stream_apple_test.mm in Sources */,
-				9730F08BEFDD12B4865856BC /* byte_stream_istream_test.cc in Sources */,
-=======
 				FED46CDB218A2D1BEE418BBD /* bundle_reader_test.cc in Sources */,
 				078989FAA00BEC6731058DB6 /* bundle_serializer_test.cc in Sources */,
 				3D90438B7A5C222F4EF3F82E /* byte_stream_apple_test.mm in Sources */,
 				7F8B276255CC964F02E66672 /* byte_stream_cpp_test.cc in Sources */,
->>>>>>> f53d51c5
 				029448E1007244F1E62FE687 /* byte_stream_test.cc in Sources */,
 				EBE4A7B6A57BCE02B389E8A6 /* byte_string_test.cc in Sources */,
 				9AC604BF7A76CABDF26F8C8E /* cc_compilation_test.cc in Sources */,
@@ -3361,18 +3314,10 @@
 				B6FDE6F91D3F81D045E962A0 /* bits_test.cc in Sources */,
 				AEF2AFF9B950BBDFF17FBB36 /* bundle.pb.cc in Sources */,
 				1DA930526021AA860E24FE66 /* bundle_cache_test.cc in Sources */,
-<<<<<<< HEAD
-				08EC65ED3220BA4537299826 /* bundle_loader_test.cc in Sources */,
-				01D1C45D738BAB81C83CE1ED /* bundle_reader_test.cc in Sources */,
-				AAACAA2927F50C4C56EB620F /* bundle_serializer_test.cc in Sources */,
-				C6C0C87D08BC383B0ED17058 /* byte_stream_apple_test.mm in Sources */,
-				28FC563880C5BDAB1AB09BAB /* byte_stream_istream_test.cc in Sources */,
-=======
 				01D1C45D738BAB81C83CE1ED /* bundle_reader_test.cc in Sources */,
 				AAACAA2927F50C4C56EB620F /* bundle_serializer_test.cc in Sources */,
 				C6C0C87D08BC383B0ED17058 /* byte_stream_apple_test.mm in Sources */,
 				B15070F1110786629FCB6561 /* byte_stream_cpp_test.cc in Sources */,
->>>>>>> f53d51c5
 				C038AB80CF123F6DD69838A3 /* byte_stream_test.cc in Sources */,
 				E1264B172412967A09993EC6 /* byte_string_test.cc in Sources */,
 				079E63E270F3EFCA175D2705 /* cc_compilation_test.cc in Sources */,
@@ -3568,18 +3513,10 @@
 				146C140B254F3837A4DD7AE8 /* bits_test.cc in Sources */,
 				C3AAB5A662AD7EDF0D6B8BEA /* bundle.pb.cc in Sources */,
 				F33C9EB357085AEB9789B961 /* bundle_cache_test.cc in Sources */,
-<<<<<<< HEAD
-				2B555969F53137FC15AF3BC6 /* bundle_loader_test.cc in Sources */,
-				9A3A82057CE0F25082BBD941 /* bundle_reader_test.cc in Sources */,
-				DA060A709110C5BC9BD4EDFA /* bundle_serializer_test.cc in Sources */,
-				7E94A1DE02173DAC1EE84CE3 /* byte_stream_apple_test.mm in Sources */,
-				3CA8FAA53B0D896AAFFD2517 /* byte_stream_istream_test.cc in Sources */,
-=======
 				9A3A82057CE0F25082BBD941 /* bundle_reader_test.cc in Sources */,
 				DA060A709110C5BC9BD4EDFA /* bundle_serializer_test.cc in Sources */,
 				7E94A1DE02173DAC1EE84CE3 /* byte_stream_apple_test.mm in Sources */,
 				29A579C0D37DC717DD9BAA68 /* byte_stream_cpp_test.cc in Sources */,
->>>>>>> f53d51c5
 				0A26A94CDA557EBC60217D31 /* byte_stream_test.cc in Sources */,
 				D658E6DA5A218E08810E1688 /* byte_string_test.cc in Sources */,
 				0A52B47C43B7602EE64F53A7 /* cc_compilation_test.cc in Sources */,
@@ -3775,18 +3712,10 @@
 				C1B4621C0820EEB0AC9CCD22 /* bits_test.cc in Sources */,
 				775087B0D8983BB2C3A3A1C7 /* bundle.pb.cc in Sources */,
 				33B3CEBFCDAF130D43F52AA5 /* bundle_cache_test.cc in Sources */,
-<<<<<<< HEAD
-				46E6532414AFECF538313CA9 /* bundle_loader_test.cc in Sources */,
-				3DA1D6FA6DB87B00351BA3D5 /* bundle_reader_test.cc in Sources */,
-				524669619B1652D132086D09 /* bundle_serializer_test.cc in Sources */,
-				816EADEFF6A29926F14D1E43 /* byte_stream_apple_test.mm in Sources */,
-				45521D3594942D93C5ECA700 /* byte_stream_istream_test.cc in Sources */,
-=======
 				3DA1D6FA6DB87B00351BA3D5 /* bundle_reader_test.cc in Sources */,
 				524669619B1652D132086D09 /* bundle_serializer_test.cc in Sources */,
 				816EADEFF6A29926F14D1E43 /* byte_stream_apple_test.mm in Sources */,
 				C921AED7463ED84717ED7D38 /* byte_stream_cpp_test.cc in Sources */,
->>>>>>> f53d51c5
 				6F41D7EF9F99EDBA62C78237 /* byte_stream_test.cc in Sources */,
 				297DC2B3C1EB136D58F4BA9C /* byte_string_test.cc in Sources */,
 				1E8A00ABF414AC6C6591D9AC /* cc_compilation_test.cc in Sources */,
@@ -3980,18 +3909,10 @@
 				AB380D02201BC69F00D97691 /* bits_test.cc in Sources */,
 				CE12F3E5B34588236326BA73 /* bundle.pb.cc in Sources */,
 				6D6F3A632A980AE255A47A3D /* bundle_cache_test.cc in Sources */,
-<<<<<<< HEAD
-				F159D599AA6EACAB754C7B91 /* bundle_loader_test.cc in Sources */,
-				49746FF2B13A9981278B1CC2 /* bundle_reader_test.cc in Sources */,
-				89B296C8F6513BABFE5BAA18 /* bundle_serializer_test.cc in Sources */,
-				FC4620B1AE046EDC974AD9DA /* byte_stream_apple_test.mm in Sources */,
-				72AF1D063E23AABD1FF91979 /* byte_stream_istream_test.cc in Sources */,
-=======
 				49746FF2B13A9981278B1CC2 /* bundle_reader_test.cc in Sources */,
 				89B296C8F6513BABFE5BAA18 /* bundle_serializer_test.cc in Sources */,
 				FC4620B1AE046EDC974AD9DA /* byte_stream_apple_test.mm in Sources */,
 				852F5A04D124D2B3E30861E9 /* byte_stream_cpp_test.cc in Sources */,
->>>>>>> f53d51c5
 				5451A3CF24770D28DC29E91D /* byte_stream_test.cc in Sources */,
 				7B86B1B21FD0EF2A67547F66 /* byte_string_test.cc in Sources */,
 				08A9C531265B5E4C5367346E /* cc_compilation_test.cc in Sources */,
@@ -4206,18 +4127,10 @@
 				0B9BD73418289EFF91917934 /* bits_test.cc in Sources */,
 				C3031FE7AF2E682867FBB788 /* bundle.pb.cc in Sources */,
 				E968206D9D706C54C6F0D225 /* bundle_cache_test.cc in Sources */,
-<<<<<<< HEAD
-				77E970D1AD5456D8037D97D8 /* bundle_loader_test.cc in Sources */,
-				587A501AC6BDE3F1AD8EE3B7 /* bundle_reader_test.cc in Sources */,
-				9F9FD9E675B79EC2938057A1 /* bundle_serializer_test.cc in Sources */,
-				309C8AFAA1F6E24FBDD9D2AE /* byte_stream_apple_test.mm in Sources */,
-				1E1F094011930C71457B0EF7 /* byte_stream_istream_test.cc in Sources */,
-=======
 				587A501AC6BDE3F1AD8EE3B7 /* bundle_reader_test.cc in Sources */,
 				9F9FD9E675B79EC2938057A1 /* bundle_serializer_test.cc in Sources */,
 				309C8AFAA1F6E24FBDD9D2AE /* byte_stream_apple_test.mm in Sources */,
 				93239325590E96CE999F9759 /* byte_stream_cpp_test.cc in Sources */,
->>>>>>> f53d51c5
 				98F6F069691C5B879BC99F6B /* byte_stream_test.cc in Sources */,
 				52967C3DD7896BFA48840488 /* byte_string_test.cc in Sources */,
 				338DFD5BCD142DF6C82A0D56 /* cc_compilation_test.cc in Sources */,
